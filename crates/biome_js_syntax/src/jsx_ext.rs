use std::collections::HashSet;

use crate::{
    inner_string_text, static_value::StaticValue, AnyJsxAttribute, AnyJsxAttributeName,
    AnyJsxAttributeValue, AnyJsxChild, AnyJsxElementName, AnyJsxTag, JsSyntaxToken, JsxAttribute,
    JsxAttributeList, JsxElement, JsxOpeningElement, JsxSelfClosingElement, JsxString,
};
use biome_rowan::{declare_node_union, AstNode, AstNodeList, SyntaxResult, TokenText};

impl JsxString {
    /// Returns the inner text of a string not including the quotes.
    ///
    /// ## Examples
    ///
    /// ```
    /// use biome_js_factory::make;
    /// use biome_rowan::TriviaPieceKind;
    ///
    ///let string = make::jsx_string(make::jsx_string_literal("button")
    ///     .with_leading_trivia(vec![(TriviaPieceKind::Whitespace, " ")]));
    /// assert_eq!(string.inner_string_text().unwrap().text(), "button");
    /// ```
    pub fn inner_string_text(&self) -> SyntaxResult<TokenText> {
        Ok(inner_string_text(&self.value_token()?))
    }
}

impl AnyJsxAttributeName {
    pub fn namespace(&self) -> Option<JsSyntaxToken> {
        match self {
            Self::JsxName(_) => None,
            Self::JsxNamespaceName(name) => name.namespace().ok()?.value_token().ok(),
        }
    }

    pub fn name(&self) -> SyntaxResult<JsSyntaxToken> {
        match self {
            Self::JsxName(name) => name.value_token(),
            Self::JsxNamespaceName(name) => name.name()?.value_token(),
        }
    }
}

impl AnyJsxTag {
    pub fn name(&self) -> Option<AnyJsxElementName> {
        match self {
            Self::JsxElement(element) => element.opening_element().ok()?.name().ok(),
            Self::JsxFragment(_) => None,
            Self::JsxSelfClosingElement(element) => element.name().ok(),
        }
    }

    pub fn attributes(&self) -> Option<JsxAttributeList> {
        match self {
            Self::JsxElement(element) => Some(element.opening_element().ok()?.attributes()),
            Self::JsxFragment(_) => None,
            Self::JsxSelfClosingElement(element) => Some(element.attributes()),
        }
    }
}

impl JsxOpeningElement {
    /// Find and return the [JsxAttribute] that matches the given name.
    ///
    /// ## Examples
    ///
    /// ```
    ///
    /// use biome_js_factory::make;
    /// use biome_js_factory::make::{ident, jsx_attribute, jsx_name, jsx_opening_element, token, jsx_attribute_list};
    /// use biome_js_syntax::{AnyJsxAttribute, AnyJsxAttributeName, AnyJsxElementName, T};
    ///
    /// let div = AnyJsxAttribute::JsxAttribute(jsx_attribute(
    ///     AnyJsxAttributeName::JsxName(
    ///         jsx_name(ident("div"))
    ///     )
    /// ).build());
    ///
    /// let img = AnyJsxAttribute::JsxAttribute(jsx_attribute(
    ///     AnyJsxAttributeName::JsxName(
    ///         jsx_name(ident("img"))
    ///     )
    /// ).build());
    ///
    /// let attributes = jsx_attribute_list(vec![
    ///     div,
    ///     img
    /// ]);
    ///
    /// let opening_element = jsx_opening_element(
    ///     token(T![<]),
    ///     AnyJsxElementName::JsxName(
    ///         jsx_name(ident("Test"))
    ///     ),
    ///     attributes,
    ///     token(T![>]),
    /// ).build();
    ///
    /// assert!(opening_element.find_attribute_by_name("div").is_some());
    /// assert!(opening_element.find_attribute_by_name("img").is_some());
    /// assert!(!opening_element.find_attribute_by_name("p").is_some());
    /// ```
    ///
    pub fn find_attribute_by_name(&self, name_to_lookup: &str) -> Option<JsxAttribute> {
        self.attributes().find_by_name(name_to_lookup)
    }

    /// Returns `true` if the current attribute has a trailing spread props.
    ///
    /// ## Examples
    ///
    /// ```
    /// use biome_js_factory::make;
    /// use biome_js_factory::make::{ident, jsx_attribute, jsx_name, jsx_opening_element, token, jsx_attribute_list, jsx_self_closing_element, jsx_spread_attribute, jsx_ident, js_identifier_expression, js_reference_identifier};
    /// use biome_js_syntax::{AnyJsExpression, AnyJsxAttribute, AnyJsxAttributeName, AnyJsxElementName, T};
    ///
    /// let div = jsx_attribute(
    ///     AnyJsxAttributeName::JsxName(
    ///         jsx_name(ident("div"))
    ///     )
    /// ).build();
    ///
    /// let spread = AnyJsxAttribute::from(jsx_spread_attribute(
    ///     token(T!['{']),
    ///     token(T![...]),
    ///     AnyJsExpression::JsIdentifierExpression(js_identifier_expression(
    ///         js_reference_identifier(ident("spread"))
    ///     )),
    ///     token(T!['}']),
    /// ));
    ///
    /// let attributes = jsx_attribute_list(vec![
    ///     AnyJsxAttribute::from(div.clone()),
    ///     spread
    /// ]);
    ///
    /// let opening_element = jsx_opening_element(
    ///     token(T![<]),
    ///     AnyJsxElementName::JsxName(
    ///         jsx_name(ident("Test"))
    ///     ),
    ///     attributes,
    ///     token(T![>]),
    /// ).build();
    ///
    /// let div = opening_element.find_attribute_by_name("div").unwrap();
    /// assert!(opening_element.has_trailing_spread_prop(&div));
    /// ```
    pub fn has_trailing_spread_prop(&self, current_attribute: &JsxAttribute) -> bool {
        self.attributes()
            .has_trailing_spread_prop(current_attribute)
    }

    /// Returns `true` if jsx element has a child that is accessible.
    pub fn has_accessible_child(&self) -> bool {
        self.parent::<JsxElement>().map_or(false, |parent| {
            parent
                .children()
                .into_iter()
                .any(|child| child.is_accessible_node().unwrap_or(true))
        })
    }
}

impl JsxSelfClosingElement {
    /// Returns the [JsxAttribute] that matches `name_to_lookup`.
    ///
    /// ## Examples
    ///
    /// ```
    ///
    /// use biome_js_factory::make;
    /// use biome_js_factory::make::{ident, jsx_attribute, jsx_name, jsx_opening_element, token, jsx_attribute_list, jsx_self_closing_element};
    /// use biome_js_syntax::{AnyJsxAttribute, AnyJsxAttributeName, AnyJsxElementName, T};
    ///
    /// let div = AnyJsxAttribute::JsxAttribute(jsx_attribute(
    ///     AnyJsxAttributeName::JsxName(
    ///         jsx_name(ident("div"))
    ///     )
    /// ).build());
    ///
    /// let img = AnyJsxAttribute::JsxAttribute(jsx_attribute(
    ///     AnyJsxAttributeName::JsxName(
    ///         jsx_name(ident("img"))
    ///     )
    /// ).build());
    ///
    /// let attributes = jsx_attribute_list(vec![
    ///     div,
    ///     img
    /// ]);
    ///
    /// let opening_element = jsx_self_closing_element(
    ///     token(T![<]),
    ///     AnyJsxElementName::JsxName(
    ///         jsx_name(ident("Test"))
    ///     ),
    ///     attributes,
    ///     token(T![/]),
    ///     token(T![>]),
    /// ).build();
    ///
    /// assert!(opening_element.find_attribute_by_name("div").is_some());
    /// assert!(opening_element.find_attribute_by_name("img").is_some());
    /// assert!(!opening_element.find_attribute_by_name("p").is_some());
    /// ```
    ///
    pub fn find_attribute_by_name(&self, name_to_lookup: &str) -> Option<JsxAttribute> {
        self.attributes().find_by_name(name_to_lookup)
    }

    /// Returns `true` if the current attribute has a trailing spread props.
    ///
    /// ## Examples
    ///
    /// ```
    /// use biome_js_factory::make;
    /// use biome_js_factory::make::{ident, jsx_attribute, jsx_name, jsx_opening_element, token, jsx_attribute_list, jsx_self_closing_element, jsx_spread_attribute, jsx_ident, js_identifier_expression, js_reference_identifier};
    /// use biome_js_syntax::{AnyJsExpression, AnyJsxAttribute, AnyJsxAttributeName, AnyJsxElementName, T};
    ///
    /// let div = AnyJsxAttribute::JsxAttribute(jsx_attribute(
    ///     AnyJsxAttributeName::JsxName(
    ///         jsx_name(ident("div"))
    ///     )
    /// ).build());
    ///
    /// let spread = AnyJsxAttribute::JsxSpreadAttribute(jsx_spread_attribute(
    ///     token(T!['{']),
    ///     token(T![...]),
    ///     AnyJsExpression::JsIdentifierExpression(js_identifier_expression(
    ///         js_reference_identifier(ident("spread"))
    ///     )),
    ///     token(T!['}']),
    /// ));
    ///
    ///
    ///
    /// let attributes = jsx_attribute_list(vec![
    ///     div,
    ///     spread
    /// ]);
    ///
    /// let opening_element = jsx_self_closing_element(
    ///     token(T![<]),
    ///     AnyJsxElementName::JsxName(
    ///         jsx_name(ident("Test"))
    ///     ),
    ///     attributes,
    ///     token(T![/]),
    ///     token(T![>]),
    /// ).build();
    ///
    /// let div = opening_element.find_attribute_by_name("div").unwrap();
    /// assert!(opening_element.has_trailing_spread_prop(&div));
    /// ```
    pub fn has_trailing_spread_prop(&self, current_attribute: &JsxAttribute) -> bool {
        self.attributes()
            .has_trailing_spread_prop(current_attribute)
    }
}

impl JsxAttributeList {
    /// Returns the [JsxAttribute] that match the given `names_to_lookup`.
<<<<<<< HEAD
    /// Only attributes with name as [crate::JsxName] can be returned.
=======
    /// Only attributes with name as [AnyJsxAttributeName::JsxName] can be returned.
>>>>>>> ec1e9e8d
    ///
    /// Each name of `names_to_lookup` must be unique.
    ///
    /// Supports a maximum of 16 names to avoid stack overflow. Each attribute will consume:
    ///
    /// - 8 bytes for the `Option<JsxAttribute>` result;
    /// - plus 16 bytes for the [&str] argument.
    pub fn find_by_names<const N: usize>(
        &self,
        names_to_lookup: [&str; N],
    ) -> [Option<JsxAttribute>; N] {
        // assert there are no duplicates
        debug_assert!(HashSet::<_>::from_iter(names_to_lookup).len() == N);
        debug_assert!(N <= 16);

        const INIT: Option<JsxAttribute> = None;
        let mut results = [INIT; N];
        let mut missing = N;

        for att in self {
            if let AnyJsxAttribute::JsxAttribute(attribute) = att {
                if let Some(name) = attribute
                    .name()
                    .ok()
                    .and_then(|x| x.as_jsx_name()?.value_token().ok())
                {
                    let name = name.text_trimmed();
                    for i in 0..N {
                        if results[i].is_none() && names_to_lookup[i] == name {
                            results[i] = Some(attribute);
                            if missing == 1 {
                                return results;
                            } else {
                                missing -= 1;
                                break;
                            }
                        }
                    }
                }
            }
        }

        results
    }

    pub fn find_by_name(&self, name_to_lookup: &str) -> Option<JsxAttribute> {
        self.iter().find_map(|attribute| {
            if let AnyJsxAttribute::JsxAttribute(attribute) = attribute {
                if let Ok(AnyJsxAttributeName::JsxName(name)) = attribute.name() {
                    if name.value_token().ok()?.text_trimmed() == name_to_lookup {
                        return Some(attribute);
                    }
                }
            }
            None
        })
    }

    pub fn has_trailing_spread_prop(&self, current_attribute: &JsxAttribute) -> bool {
        let mut current_attribute_found = false;
        for attribute in self {
            if let Some(attribute) = attribute.as_jsx_attribute() {
                if attribute == current_attribute {
                    current_attribute_found = true;
                    continue;
                }
            }
            if current_attribute_found && attribute.as_jsx_spread_attribute().is_some() {
                return true;
            }
        }
        false
    }
}

impl AnyJsxElementName {
    pub fn name_value_token(&self) -> SyntaxResult<JsSyntaxToken> {
        match self {
            AnyJsxElementName::JsxMemberName(member) => member.member()?.value_token(),
            AnyJsxElementName::JsxName(name) => name.value_token(),
            AnyJsxElementName::JsxNamespaceName(name) => name.name()?.value_token(),
            AnyJsxElementName::JsxReferenceIdentifier(name) => name.value_token(),
        }
    }
}

declare_node_union! {
    pub AnyJsxElement = JsxOpeningElement | JsxSelfClosingElement
}

impl AnyJsxElement {
    pub fn name(&self) -> SyntaxResult<AnyJsxElementName> {
        match self {
            AnyJsxElement::JsxOpeningElement(element) => element.name(),
            AnyJsxElement::JsxSelfClosingElement(element) => element.name(),
        }
    }

    pub fn attributes(&self) -> JsxAttributeList {
        match self {
            AnyJsxElement::JsxOpeningElement(element) => element.attributes(),
            AnyJsxElement::JsxSelfClosingElement(element) => element.attributes(),
        }
    }

    pub fn name_value_token(&self) -> SyntaxResult<JsSyntaxToken> {
        self.name()?.name_value_token()
    }

    /// Returns `true` if the current element is actually a component.
    ///
    /// - `<Span />` is a component and it would return `true`
    /// - `<span ></span>` is **not** component and it returns `false`
    pub fn is_custom_component(&self) -> bool {
        self.name().map_or(false, |it| it.as_jsx_name().is_none())
    }

    /// Returns `true` if the current element is an HTML element.
    ///
    /// - `<Span />` is a component and it would return `false`
    /// - `<span ></span>` is **not** component and it returns `true`
    pub fn is_element(&self) -> bool {
        self.name().map_or(false, |it| it.as_jsx_name().is_some())
    }

    pub fn has_spread_prop(&self) -> bool {
        self.attributes()
            .into_iter()
            .any(|attribute| matches!(attribute, AnyJsxAttribute::JsxSpreadAttribute(_)))
    }

    pub fn has_trailing_spread_prop(&self, current_attribute: &JsxAttribute) -> bool {
        match self {
            AnyJsxElement::JsxSelfClosingElement(element) => {
                element.has_trailing_spread_prop(current_attribute)
            }
            AnyJsxElement::JsxOpeningElement(element) => {
                element.has_trailing_spread_prop(current_attribute)
            }
        }
    }

    pub fn find_attribute_by_name(&self, name_to_lookup: &str) -> Option<JsxAttribute> {
        match self {
            AnyJsxElement::JsxSelfClosingElement(element) => {
                element.find_attribute_by_name(name_to_lookup)
            }
            AnyJsxElement::JsxOpeningElement(element) => {
                element.find_attribute_by_name(name_to_lookup)
            }
        }
    }

    /// Returns the attribute value of [JsxString] attributes.
    ///
    /// ```
    /// use biome_js_syntax::jsx_ext::AnyJsxElement;
    /// use biome_js_factory::make::{ident, js_boolean_literal_expression, jsx_attribute, jsx_attribute_initializer_clause, jsx_attribute_list, jsx_expression_attribute_value, jsx_name, jsx_self_closing_element, jsx_string, jsx_string_literal, token};
    /// use biome_js_syntax::{AnyJsExpression, AnyJsLiteralExpression, AnyJsxAttribute, AnyJsxAttributeName, AnyJsxAttributeValue, AnyJsxElementName, T};
    ///
    /// let string_attr = AnyJsxAttribute::JsxAttribute(
    ///     jsx_attribute(AnyJsxAttributeName::JsxName(jsx_name(ident("type"))))
    ///         .with_initializer(jsx_attribute_initializer_clause(
    ///             token(T![=]),
    ///             AnyJsxAttributeValue::JsxString(jsx_string(jsx_string_literal("button"))),
    ///         ))
    ///         .build()
    /// );
    ///
    /// let boolean_attr = AnyJsxAttribute::JsxAttribute(
    ///     jsx_attribute(AnyJsxAttributeName::JsxName(jsx_name(ident("disabled"))))
    ///         .with_initializer(jsx_attribute_initializer_clause(
    ///             token(T![=]),
    ///             AnyJsxAttributeValue::JsxExpressionAttributeValue(
    ///                 jsx_expression_attribute_value(
    ///                     token(T!['{']),
    ///                     AnyJsExpression::AnyJsLiteralExpression(AnyJsLiteralExpression::JsBooleanLiteralExpression(js_boolean_literal_expression(token(T![true])))),
    ///                     token(T!['}']),
    ///                 )
    ///             ))
    ///         )
    ///         .build()
    /// );
    ///
    /// let attributes = jsx_attribute_list(vec![boolean_attr, string_attr]);
    ///
    /// let jsx_element = AnyJsxElement::JsxSelfClosingElement(
    ///   jsx_self_closing_element(
    ///       token(T![<]),
    ///       AnyJsxElementName::JsxName(
    ///           jsx_name(ident("button"))
    ///       ),
    ///       attributes,
    ///       token(T![/]),
    ///       token(T![>]),
    ///   ).build()
    /// );
    ///
    /// assert!(jsx_element.get_attribute_inner_string_text("unknown").is_none());
    /// assert!(jsx_element.get_attribute_inner_string_text("disabled").is_none());
    /// assert_eq!(jsx_element.get_attribute_inner_string_text("type").unwrap(), "button");
    ///```
    ///
    pub fn get_attribute_inner_string_text(&self, name_to_lookup: &str) -> Option<TokenText> {
        if let Some(attr) = self.find_attribute_by_name(name_to_lookup) {
            let initializer = attr.initializer()?.value().ok()?;
            initializer.as_jsx_string()?.inner_string_text().ok()
        } else {
            None
        }
    }

    pub fn has_truthy_attribute(&self, name_to_lookup: &str) -> bool {
        self.find_attribute_by_name(name_to_lookup)
            .map_or(false, |attribute| {
                attribute
                    .as_static_value()
                    .map_or(true, |value| !(value.is_falsy() || value.text() == "false"))
                    && !self.has_trailing_spread_prop(&attribute)
            })
    }
}
impl biome_aria::Element for AnyJsxElement {
    fn name(&self) -> Option<impl AsRef<str>> {
        Self::name(self).ok().and_then(|name| {
            if let AnyJsxElementName::JsxName(name) = name {
                Some(name.value_token().ok()?.token_text_trimmed())
            } else {
                None
            }
        })
    }

    fn attributes(&self) -> impl Iterator<Item = impl biome_aria::Attribute> {
        Self::attributes(self).into_iter().filter_map(|attribute| {
            let AnyJsxAttribute::JsxAttribute(attribute) = attribute else {
                return None;
            };
            Some(attribute)
        })
    }
}

impl JsxAttribute {
    pub fn is_value_null_or_undefined(&self) -> bool {
        self.as_static_value()
            .map_or(false, |it| it.is_null_or_undefined())
    }

    pub fn as_static_value(&self) -> Option<StaticValue> {
        self.initializer()?.value().ok()?.as_static_value()
    }

    pub fn name_value_token(&self) -> SyntaxResult<JsSyntaxToken> {
        match self.name()? {
            AnyJsxAttributeName::JsxName(name) => name.value_token(),
            AnyJsxAttributeName::JsxNamespaceName(name) => name.name()?.value_token(),
        }
    }
}
impl biome_aria::Attribute for JsxAttribute {
    fn name(&self) -> Option<impl AsRef<str>> {
        Self::name(self).ok().and_then(|name| {
            if let AnyJsxAttributeName::JsxName(name) = name {
                Some(name.value_token().ok()?.token_text_trimmed())
            } else {
                None
            }
        })
    }

    fn value(&self) -> Option<impl AsRef<str>> {
        self.initializer()?.value().ok()?.as_static_value()
    }
}

impl AnyJsxAttributeName {
    pub fn name_token(&self) -> SyntaxResult<JsSyntaxToken> {
        match self {
            Self::JsxName(jsx_name) => jsx_name.value_token(),
            Self::JsxNamespaceName(jsx_namespace_name) => jsx_namespace_name
                .name()
                .and_then(|jsx_name| jsx_name.value_token()),
        }
    }

    pub fn namespace_token(&self) -> Option<JsSyntaxToken> {
        match self {
            Self::JsxName(_) => None,
            Self::JsxNamespaceName(jsx_namespace_name) => jsx_namespace_name
                .namespace()
                .and_then(|namespace| namespace.value_token())
                .ok(),
        }
    }
}

impl AnyJsxAttributeValue {
    pub fn is_value_null_or_undefined(&self) -> bool {
        self.as_static_value()
            .map_or(false, |it| it.is_null_or_undefined())
    }

    pub fn as_static_value(&self) -> Option<StaticValue> {
        match self {
            AnyJsxAttributeValue::AnyJsxTag(_) => None,
            AnyJsxAttributeValue::JsxExpressionAttributeValue(expression) => {
                expression.expression().ok()?.as_static_value()
            }
            AnyJsxAttributeValue::JsxString(string) => {
                Some(StaticValue::String(string.value_token().ok()?))
            }
        }
    }
}

impl AnyJsxChild {
    /// Check if jsx child node is accessible for screen readers
    pub fn is_accessible_node(&self) -> Option<bool> {
        Some(match self {
            AnyJsxChild::JsxText(text) => {
                let value_token = text.value_token().ok()?;
                value_token.text_trimmed().trim() != ""
            }
            AnyJsxChild::JsxExpressionChild(expression) => {
                let expression = expression.expression()?;
                expression
                    .as_static_value()
                    .map_or(true, |value| !value.is_falsy())
            }
            AnyJsxChild::JsxElement(element) => {
                let opening_element = element.opening_element().ok()?;
                let jsx_element = AnyJsxElement::cast(opening_element.into_syntax())?;

                // We don't check if a component (e.g. <Text aria-hidden />) is using the `aria-hidden` property,
                // since we don't have enough information about how the property is used.
                jsx_element.is_custom_component()
                    || !jsx_element.has_truthy_attribute("aria-hidden")
            }
            AnyJsxChild::JsxSelfClosingElement(element) => {
                let jsx_element = AnyJsxElement::unwrap_cast(element.syntax().clone());
                jsx_element.is_custom_component()
                    || !jsx_element.has_truthy_attribute("aria-hidden")
            }
            AnyJsxChild::JsxFragment(fragment) => fragment
                .children()
                .into_iter()
                .any(|child| child.is_accessible_node().unwrap_or(true)),
            _ => true,
        })
    }
}<|MERGE_RESOLUTION|>--- conflicted
+++ resolved
@@ -261,11 +261,7 @@
 
 impl JsxAttributeList {
     /// Returns the [JsxAttribute] that match the given `names_to_lookup`.
-<<<<<<< HEAD
-    /// Only attributes with name as [crate::JsxName] can be returned.
-=======
     /// Only attributes with name as [AnyJsxAttributeName::JsxName] can be returned.
->>>>>>> ec1e9e8d
     ///
     /// Each name of `names_to_lookup` must be unique.
     ///
