--- conflicted
+++ resolved
@@ -146,11 +146,8 @@
 biome_markdown_factory       = { version = "0.0.1", path = "./crates/biome_markdown_factory" }
 biome_markdown_parser        = { version = "0.0.1", path = "./crates/biome_markdown_parser" }
 biome_markdown_syntax        = { version = "0.0.1", path = "./crates/biome_markdown_syntax" }
-<<<<<<< HEAD
+biome_ungrammar              = { version = "0.3.1", path = "./crates/biome_ungrammar" }
 biome_plugin_loader          = { version = "0.0.1", path = "./crates/biome_plugin_loader" }
-=======
-biome_ungrammar              = { version = "0.3.1", path = "./crates/biome_ungrammar" }
->>>>>>> bca4d30d
 biome_yaml_factory           = { version = "0.0.1", path = "./crates/biome_yaml_factory" }
 biome_yaml_parser            = { version = "0.0.1", path = "./crates/biome_yaml_parser" }
 biome_yaml_syntax            = { version = "0.0.1", path = "./crates/biome_yaml_syntax" }
@@ -177,8 +174,7 @@
 tests_macros         = { path = "./crates/tests_macros" }
 
 # Crates needed in the workspace
-<<<<<<< HEAD
-anyhow               = "1.0.93"
+anyhow               = "1.0.94"
 bpaf                 = { version = "0.9.15", features = ["derive"] }
 countme              = "3.0.1"
 crossbeam            = "0.8.4"
@@ -189,7 +185,7 @@
 grit-pattern-matcher = "0.5"
 grit-util            = "0.5"
 ignore               = "0.4.23"
-indexmap             = { version = "2.6.0" }
+indexmap             = { version = "2.7.0" }
 insta                = "1.41.1"
 natord               = "1.0.9"
 oxc_resolver         = "1.12.0"
@@ -200,56 +196,20 @@
 quote                = "1.0.37"
 rayon                = "1.10.0"
 regex                = "1.11.1"
-rustc-hash           = "2.0.0"
+rustc-hash           = "2.1.0"
 schemars             = { version = "0.8.21", features = ["indexmap2", "smallvec"] }
-serde                = { version = "1.0.215", features = ["derive"] }
+serde                = { version = "1.0.216", features = ["derive"] }
 serde_ini            = "0.2.0"
 serde_json           = "1.0.133"
 similar              = "2.6.0"
 smallvec             = { version = "1.13.2", features = ["union", "const_new", "serde"] }
 syn                  = "1.0.109"
 termcolor            = "1.4.1"
-tokio                = "1.41.1"
-tracing              = { version = "0.1.40", default-features = false, features = ["std"] }
-tracing-subscriber   = "0.3.18"
+tokio                = "1.42.0"
+tracing              = { version = "0.1.41", default-features = false, features = ["std"] }
+tracing-subscriber   = "0.3.19"
 unicode-bom          = "2.0.3"
 unicode-width        = "0.1.12"
-=======
-anyhow             = "1.0.94"
-bpaf               = { version = "0.9.15", features = ["derive"] }
-countme            = "3.0.1"
-crossbeam          = "0.8.4"
-dashmap            = "6.1.0"
-enumflags2         = "0.7.10"
-getrandom          = "0.2.15"
-globset            = "0.4.15"
-ignore             = "0.4.23"
-indexmap           = { version = "2.7.0", features = ["serde"] }
-insta              = "1.41.1"
-natord             = "1.0.9"
-oxc_resolver       = "1.12.0"
-proc-macro2        = "1.0.86"
-quickcheck         = "1.0.3"
-quickcheck_macros  = "1.0.0"
-quote              = "1.0.37"
-rayon              = "1.10.0"
-regex              = "1.11.1"
-rustc-hash         = "2.1.0"
-schemars           = { version = "0.8.21", features = ["indexmap2", "smallvec"] }
-serde              = { version = "1.0.216", features = ["derive"] }
-serde_ini          = "0.2.0"
-serde_json         = "1.0.133"
-similar            = "2.6.0"
-slotmap            = "1.0.7"
-smallvec           = { version = "1.13.2", features = ["union", "const_new", "serde"] }
-syn                = "1.0.109"
-termcolor          = "1.4.1"
-tokio              = "1.42.0"
-tracing            = { version = "0.1.41", default-features = false, features = ["std"] }
-tracing-subscriber = "0.3.19"
-unicode-bom        = "2.0.3"
-unicode-width      = "0.1.12"
->>>>>>> bca4d30d
 [profile.dev.package.biome_wasm]
 debug     = true
 opt-level = "s"
