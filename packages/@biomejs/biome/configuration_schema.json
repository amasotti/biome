{
	"$schema": "http://json-schema.org/draft-07/schema#",
	"title": "Configuration",
	"description": "The configuration that is contained inside the file `biome.json`",
	"type": "object",
	"properties": {
		"$schema": {
			"description": "A field for the [JSON schema](https://json-schema.org/) specification",
			"type": ["string", "null"]
		},
		"assist": {
			"description": "Specific configuration for assists",
			"anyOf": [
				{ "$ref": "#/definitions/AssistConfiguration" },
				{ "type": "null" }
			]
		},
		"css": {
			"description": "Specific configuration for the Css language",
			"anyOf": [
				{ "$ref": "#/definitions/CssConfiguration" },
				{ "type": "null" }
			]
		},
		"extends": {
			"description": "A list of paths to other JSON files, used to extends the current configuration.",
			"type": ["array", "null"],
			"items": { "type": "string" }
		},
		"files": {
			"description": "The configuration of the filesystem",
			"anyOf": [
				{ "$ref": "#/definitions/FilesConfiguration" },
				{ "type": "null" }
			]
		},
		"formatter": {
			"description": "The configuration of the formatter",
			"anyOf": [
				{ "$ref": "#/definitions/FormatterConfiguration" },
				{ "type": "null" }
			]
		},
		"graphql": {
			"description": "Specific configuration for the GraphQL language",
			"anyOf": [
				{ "$ref": "#/definitions/GraphqlConfiguration" },
				{ "type": "null" }
			]
		},
		"javascript": {
			"description": "Specific configuration for the JavaScript language",
			"anyOf": [
				{ "$ref": "#/definitions/JavascriptConfiguration" },
				{ "type": "null" }
			]
		},
		"json": {
			"description": "Specific configuration for the Json language",
			"anyOf": [
				{ "$ref": "#/definitions/JsonConfiguration" },
				{ "type": "null" }
			]
		},
		"linter": {
			"description": "The configuration for the linter",
			"anyOf": [
				{ "$ref": "#/definitions/LinterConfiguration" },
				{ "type": "null" }
			]
		},
		"organizeImports": {
			"description": "The configuration of the import sorting",
			"anyOf": [{ "$ref": "#/definitions/OrganizeImports" }, { "type": "null" }]
		},
		"overrides": {
			"description": "A list of granular patterns that should be applied only to a sub set of files",
			"anyOf": [{ "$ref": "#/definitions/Overrides" }, { "type": "null" }]
		},
		"plugins": {
			"description": "List of plugins to load.",
			"anyOf": [{ "$ref": "#/definitions/Plugins" }, { "type": "null" }]
		},
		"vcs": {
			"description": "The configuration of the VCS integration",
			"anyOf": [
				{ "$ref": "#/definitions/VcsConfiguration" },
				{ "type": "null" }
			]
		}
	},
	"additionalProperties": false,
	"definitions": {
		"A11y": {
			"description": "A list of rules that belong to this group",
			"type": "object",
			"properties": {
				"noAccessKey": {
					"description": "Enforce that the accessKey attribute is not used on any HTML element.",
					"anyOf": [
						{ "$ref": "#/definitions/RuleFixConfiguration" },
						{ "type": "null" }
					]
				},
				"noAriaHiddenOnFocusable": {
					"description": "Enforce that aria-hidden=\"true\" is not set on focusable elements.",
					"anyOf": [
						{ "$ref": "#/definitions/RuleFixConfiguration" },
						{ "type": "null" }
					]
				},
				"noAriaUnsupportedElements": {
					"description": "Enforce that elements that do not support ARIA roles, states, and properties do not have those attributes.",
					"anyOf": [
						{ "$ref": "#/definitions/RuleFixConfiguration" },
						{ "type": "null" }
					]
				},
				"noAutofocus": {
					"description": "Enforce that autoFocus prop is not used on elements.",
					"anyOf": [
						{ "$ref": "#/definitions/RuleFixConfiguration" },
						{ "type": "null" }
					]
				},
				"noBlankTarget": {
					"description": "Disallow target=\"_blank\" attribute without rel=\"noreferrer\"",
					"anyOf": [
						{ "$ref": "#/definitions/AllowDomainConfiguration" },
						{ "type": "null" }
					]
				},
				"noDistractingElements": {
					"description": "Enforces that no distracting elements are used.",
					"anyOf": [
						{ "$ref": "#/definitions/RuleFixConfiguration" },
						{ "type": "null" }
					]
				},
				"noHeaderScope": {
					"description": "The scope prop should be used only on \\<th> elements.",
					"anyOf": [
						{ "$ref": "#/definitions/RuleFixConfiguration" },
						{ "type": "null" }
					]
				},
				"noInteractiveElementToNoninteractiveRole": {
					"description": "Enforce that non-interactive ARIA roles are not assigned to interactive HTML elements.",
					"anyOf": [
						{ "$ref": "#/definitions/RuleFixConfiguration" },
						{ "type": "null" }
					]
				},
				"noLabelWithoutControl": {
					"description": "Enforce that a label element or component has a text label and an associated input.",
					"anyOf": [
						{ "$ref": "#/definitions/NoLabelWithoutControlConfiguration" },
						{ "type": "null" }
					]
				},
				"noNoninteractiveElementToInteractiveRole": {
					"description": "Enforce that interactive ARIA roles are not assigned to non-interactive HTML elements.",
					"anyOf": [
						{ "$ref": "#/definitions/RuleFixConfiguration" },
						{ "type": "null" }
					]
				},
				"noNoninteractiveTabindex": {
					"description": "Enforce that tabIndex is not assigned to non-interactive HTML elements.",
					"anyOf": [
						{ "$ref": "#/definitions/RuleFixConfiguration" },
						{ "type": "null" }
					]
				},
				"noPositiveTabindex": {
					"description": "Prevent the usage of positive integers on tabIndex property",
					"anyOf": [
						{ "$ref": "#/definitions/RuleFixConfiguration" },
						{ "type": "null" }
					]
				},
				"noRedundantAlt": {
					"description": "Enforce img alt prop does not contain the word \"image\", \"picture\", or \"photo\".",
					"anyOf": [
						{ "$ref": "#/definitions/RuleConfiguration" },
						{ "type": "null" }
					]
				},
				"noRedundantRoles": {
					"description": "Enforce explicit role property is not the same as implicit/default role property on an element.",
					"anyOf": [
						{ "$ref": "#/definitions/RuleFixConfiguration" },
						{ "type": "null" }
					]
				},
				"noSvgWithoutTitle": {
					"description": "Enforces the usage of the title element for the svg element.",
					"anyOf": [
						{ "$ref": "#/definitions/RuleConfiguration" },
						{ "type": "null" }
					]
				},
				"recommended": {
					"description": "It enables the recommended rules for this group",
					"type": ["boolean", "null"]
				},
				"useAltText": {
					"description": "Enforce that all elements that require alternative text have meaningful information to relay back to the end user.",
					"anyOf": [
						{ "$ref": "#/definitions/RuleConfiguration" },
						{ "type": "null" }
					]
				},
				"useAnchorContent": {
					"description": "Enforce that anchors have content and that the content is accessible to screen readers.",
					"anyOf": [
						{ "$ref": "#/definitions/RuleFixConfiguration" },
						{ "type": "null" }
					]
				},
				"useAriaActivedescendantWithTabindex": {
					"description": "Enforce that tabIndex is assigned to non-interactive HTML elements with aria-activedescendant.",
					"anyOf": [
						{ "$ref": "#/definitions/RuleFixConfiguration" },
						{ "type": "null" }
					]
				},
				"useAriaPropsForRole": {
					"description": "Enforce that elements with ARIA roles must have all required ARIA attributes for that role.",
					"anyOf": [
						{ "$ref": "#/definitions/RuleConfiguration" },
						{ "type": "null" }
					]
				},
				"useButtonType": {
					"description": "Enforces the usage of the attribute type for the element button",
					"anyOf": [
						{ "$ref": "#/definitions/RuleConfiguration" },
						{ "type": "null" }
					]
				},
				"useFocusableInteractive": {
					"description": "Elements with an interactive role and interaction handlers must be focusable.",
					"anyOf": [
						{ "$ref": "#/definitions/RuleConfiguration" },
						{ "type": "null" }
					]
				},
				"useGenericFontNames": {
					"description": "Disallow a missing generic family keyword within font families.",
					"anyOf": [
						{ "$ref": "#/definitions/RuleConfiguration" },
						{ "type": "null" }
					]
				},
				"useHeadingContent": {
					"description": "Enforce that heading elements (h1, h2, etc.) have content and that the content is accessible to screen readers. Accessible means that it is not hidden using the aria-hidden prop.",
					"anyOf": [
						{ "$ref": "#/definitions/RuleConfiguration" },
						{ "type": "null" }
					]
				},
				"useHtmlLang": {
					"description": "Enforce that html element has lang attribute.",
					"anyOf": [
						{ "$ref": "#/definitions/RuleConfiguration" },
						{ "type": "null" }
					]
				},
				"useIframeTitle": {
					"description": "Enforces the usage of the attribute title for the element iframe.",
					"anyOf": [
						{ "$ref": "#/definitions/RuleConfiguration" },
						{ "type": "null" }
					]
				},
				"useKeyWithClickEvents": {
					"description": "Enforce onClick is accompanied by at least one of the following: onKeyUp, onKeyDown, onKeyPress.",
					"anyOf": [
						{ "$ref": "#/definitions/RuleConfiguration" },
						{ "type": "null" }
					]
				},
				"useKeyWithMouseEvents": {
					"description": "Enforce onMouseOver / onMouseOut are accompanied by onFocus / onBlur.",
					"anyOf": [
						{ "$ref": "#/definitions/RuleConfiguration" },
						{ "type": "null" }
					]
				},
				"useMediaCaption": {
					"description": "Enforces that audio and video elements must have a track for captions.",
					"anyOf": [
						{ "$ref": "#/definitions/RuleConfiguration" },
						{ "type": "null" }
					]
				},
				"useSemanticElements": {
					"description": "It detects the use of role attributes in JSX elements and suggests using semantic elements instead.",
					"anyOf": [
						{ "$ref": "#/definitions/RuleConfiguration" },
						{ "type": "null" }
					]
				},
				"useValidAnchor": {
					"description": "Enforce that all anchors are valid, and they are navigable elements.",
					"anyOf": [
						{ "$ref": "#/definitions/RuleConfiguration" },
						{ "type": "null" }
					]
				},
				"useValidAriaProps": {
					"description": "Ensures that ARIA properties aria-* are all valid.",
					"anyOf": [
						{ "$ref": "#/definitions/RuleFixConfiguration" },
						{ "type": "null" }
					]
				},
				"useValidAriaRole": {
					"description": "Elements with ARIA roles must use a valid, non-abstract ARIA role.",
					"anyOf": [
						{ "$ref": "#/definitions/ValidAriaRoleConfiguration" },
						{ "type": "null" }
					]
				},
				"useValidAriaValues": {
					"description": "Enforce that ARIA state and property values are valid.",
					"anyOf": [
						{ "$ref": "#/definitions/RuleConfiguration" },
						{ "type": "null" }
					]
				},
				"useValidLang": {
					"description": "Ensure that the attribute passed to the lang attribute is a correct ISO language and/or country.",
					"anyOf": [
						{ "$ref": "#/definitions/RuleConfiguration" },
						{ "type": "null" }
					]
				}
			},
			"additionalProperties": false
		},
		"Accessibility": {
			"type": "string",
			"enum": ["noPublic", "explicit", "none"]
		},
		"Actions": {
			"type": "object",
			"properties": {
				"source": {
					"anyOf": [{ "$ref": "#/definitions/Source" }, { "type": "null" }]
				}
			},
			"additionalProperties": false
		},
		"AllowDomainConfiguration": {
			"anyOf": [
				{ "$ref": "#/definitions/RulePlainConfiguration" },
				{ "$ref": "#/definitions/RuleWithAllowDomainOptions" }
			]
		},
		"AllowDomainOptions": {
			"type": "object",
			"properties": {
				"allowDomains": {
					"description": "List of domains to allow `target=\"_blank\"` without `rel=\"noreferrer\"`",
					"type": "array",
					"items": { "type": "string" }
				}
			},
			"additionalProperties": false
		},
		"ArrowParentheses": { "type": "string", "enum": ["always", "asNeeded"] },
		"AssistConfiguration": {
			"type": "object",
			"properties": {
				"actions": {
					"description": "Whether Biome should fail in CLI if the assist were not applied to the code.",
					"anyOf": [{ "$ref": "#/definitions/Actions" }, { "type": "null" }]
				},
				"enabled": {
					"description": "Whether Biome should enable assist via LSP.",
					"type": ["boolean", "null"]
				},
				"ignore": {
					"description": "A list of Unix shell style patterns. The formatter will ignore files/folders that will match these patterns.",
					"type": ["array", "null"],
					"items": { "type": "string" }
				},
				"include": {
					"description": "A list of Unix shell style patterns. The formatter will include files/folders that will match these patterns.",
					"type": ["array", "null"],
					"items": { "type": "string" }
				}
			},
			"additionalProperties": false
		},
		"AttributePosition": { "type": "string", "enum": ["auto", "multiline"] },
		"BracketSpacing": { "type": "boolean" },
		"Complexity": {
			"description": "A list of rules that belong to this group",
			"type": "object",
			"properties": {
				"noBannedTypes": {
					"description": "Disallow primitive type aliases and misleading types.",
					"anyOf": [
						{ "$ref": "#/definitions/RuleFixConfiguration" },
						{ "type": "null" }
					]
				},
				"noEmptyTypeParameters": {
					"description": "Disallow empty type parameters in type aliases and interfaces.",
					"anyOf": [
						{ "$ref": "#/definitions/RuleConfiguration" },
						{ "type": "null" }
					]
				},
				"noExcessiveCognitiveComplexity": {
					"description": "Disallow functions that exceed a given Cognitive Complexity score.",
					"anyOf": [
						{ "$ref": "#/definitions/ComplexityConfiguration" },
						{ "type": "null" }
					]
				},
				"noExcessiveNestedTestSuites": {
					"description": "This rule enforces a maximum depth to nested describe() in test files.",
					"anyOf": [
						{ "$ref": "#/definitions/RuleConfiguration" },
						{ "type": "null" }
					]
				},
				"noExtraBooleanCast": {
					"description": "Disallow unnecessary boolean casts",
					"anyOf": [
						{ "$ref": "#/definitions/RuleFixConfiguration" },
						{ "type": "null" }
					]
				},
				"noForEach": {
					"description": "Prefer for...of statement instead of Array.forEach.",
					"anyOf": [
						{ "$ref": "#/definitions/NoForEachConfiguration" },
						{ "type": "null" }
					]
				},
				"noMultipleSpacesInRegularExpressionLiterals": {
					"description": "Disallow unclear usage of consecutive space characters in regular expression literals",
					"anyOf": [
						{ "$ref": "#/definitions/RuleFixConfiguration" },
						{ "type": "null" }
					]
				},
				"noStaticOnlyClass": {
					"description": "This rule reports when a class has no non-static members, such as for a class used exclusively as a static namespace.",
					"anyOf": [
						{ "$ref": "#/definitions/RuleConfiguration" },
						{ "type": "null" }
					]
				},
				"noThisInStatic": {
					"description": "Disallow this and super in static contexts.",
					"anyOf": [
						{ "$ref": "#/definitions/RuleFixConfiguration" },
						{ "type": "null" }
					]
				},
				"noUselessCatch": {
					"description": "Disallow unnecessary catch clauses.",
					"anyOf": [
						{ "$ref": "#/definitions/RuleFixConfiguration" },
						{ "type": "null" }
					]
				},
				"noUselessConstructor": {
					"description": "Disallow unnecessary constructors.",
					"anyOf": [
						{ "$ref": "#/definitions/RuleFixConfiguration" },
						{ "type": "null" }
					]
				},
				"noUselessEmptyExport": {
					"description": "Disallow empty exports that don't change anything in a module file.",
					"anyOf": [
						{ "$ref": "#/definitions/RuleFixConfiguration" },
						{ "type": "null" }
					]
				},
				"noUselessFragments": {
					"description": "Disallow unnecessary fragments",
					"anyOf": [
						{ "$ref": "#/definitions/RuleFixConfiguration" },
						{ "type": "null" }
					]
				},
				"noUselessLabel": {
					"description": "Disallow unnecessary labels.",
					"anyOf": [
						{ "$ref": "#/definitions/RuleFixConfiguration" },
						{ "type": "null" }
					]
				},
				"noUselessLoneBlockStatements": {
					"description": "Disallow unnecessary nested block statements.",
					"anyOf": [
						{ "$ref": "#/definitions/RuleFixConfiguration" },
						{ "type": "null" }
					]
				},
				"noUselessRename": {
					"description": "Disallow renaming import, export, and destructured assignments to the same name.",
					"anyOf": [
						{ "$ref": "#/definitions/RuleFixConfiguration" },
						{ "type": "null" }
					]
				},
				"noUselessStringConcat": {
					"description": "Disallow unnecessary concatenation of string or template literals.",
					"anyOf": [
						{ "$ref": "#/definitions/RuleFixConfiguration" },
						{ "type": "null" }
					]
				},
				"noUselessSwitchCase": {
					"description": "Disallow useless case in switch statements.",
					"anyOf": [
						{ "$ref": "#/definitions/RuleFixConfiguration" },
						{ "type": "null" }
					]
				},
				"noUselessTernary": {
					"description": "Disallow ternary operators when simpler alternatives exist.",
					"anyOf": [
						{ "$ref": "#/definitions/RuleFixConfiguration" },
						{ "type": "null" }
					]
				},
				"noUselessThisAlias": {
					"description": "Disallow useless this aliasing.",
					"anyOf": [
						{ "$ref": "#/definitions/RuleFixConfiguration" },
						{ "type": "null" }
					]
				},
				"noUselessTypeConstraint": {
					"description": "Disallow using any or unknown as type constraint.",
					"anyOf": [
						{ "$ref": "#/definitions/RuleFixConfiguration" },
						{ "type": "null" }
					]
				},
				"noUselessUndefinedInitialization": {
					"description": "Disallow initializing variables to undefined.",
					"anyOf": [
						{ "$ref": "#/definitions/RuleFixConfiguration" },
						{ "type": "null" }
					]
				},
				"noVoid": {
					"description": "Disallow the use of void operators, which is not a familiar operator.",
					"anyOf": [
						{ "$ref": "#/definitions/RuleConfiguration" },
						{ "type": "null" }
					]
				},
				"noWith": {
					"description": "Disallow with statements in non-strict contexts.",
					"anyOf": [
						{ "$ref": "#/definitions/RuleConfiguration" },
						{ "type": "null" }
					]
				},
				"recommended": {
					"description": "It enables the recommended rules for this group",
					"type": ["boolean", "null"]
				},
				"useArrowFunction": {
					"description": "Use arrow functions over function expressions.",
					"anyOf": [
						{ "$ref": "#/definitions/RuleFixConfiguration" },
						{ "type": "null" }
					]
				},
				"useDateNow": {
					"description": "Use Date.now() to get the number of milliseconds since the Unix Epoch.",
					"anyOf": [
						{ "$ref": "#/definitions/RuleFixConfiguration" },
						{ "type": "null" }
					]
				},
				"useFlatMap": {
					"description": "Promotes the use of .flatMap() when map().flat() are used together.",
					"anyOf": [
						{ "$ref": "#/definitions/RuleFixConfiguration" },
						{ "type": "null" }
					]
				},
				"useLiteralKeys": {
					"description": "Enforce the usage of a literal access to properties over computed property access.",
					"anyOf": [
						{ "$ref": "#/definitions/RuleFixConfiguration" },
						{ "type": "null" }
					]
				},
				"useOptionalChain": {
					"description": "Enforce using concise optional chain instead of chained logical expressions.",
					"anyOf": [
						{ "$ref": "#/definitions/RuleFixConfiguration" },
						{ "type": "null" }
					]
				},
				"useRegexLiterals": {
					"description": "Enforce the use of the regular expression literals instead of the RegExp constructor if possible.",
					"anyOf": [
						{ "$ref": "#/definitions/RuleFixConfiguration" },
						{ "type": "null" }
					]
				},
				"useSimpleNumberKeys": {
					"description": "Disallow number literal object member names which are not base10 or uses underscore as separator",
					"anyOf": [
						{ "$ref": "#/definitions/RuleFixConfiguration" },
						{ "type": "null" }
					]
				},
				"useSimplifiedLogicExpression": {
					"description": "Discard redundant terms from logical expressions.",
					"anyOf": [
						{ "$ref": "#/definitions/RuleFixConfiguration" },
						{ "type": "null" }
					]
				}
			},
			"additionalProperties": false
		},
		"ComplexityConfiguration": {
			"anyOf": [
				{ "$ref": "#/definitions/RulePlainConfiguration" },
				{ "$ref": "#/definitions/RuleWithComplexityOptions" }
			]
		},
		"ComplexityOptions": {
			"description": "Options for the rule `noExcessiveCognitiveComplexity`.",
			"type": "object",
			"properties": {
				"maxAllowedComplexity": {
					"description": "The maximum complexity score that we allow. Anything higher is considered excessive.",
					"default": 15,
					"type": "integer",
					"format": "uint8",
					"minimum": 1.0
				}
			},
			"additionalProperties": false
		},
		"ConsistentArrayType": {
			"oneOf": [
				{
					"description": "`ItemType[]`",
					"type": "string",
					"enum": ["shorthand"]
				},
				{
					"description": "`Array<ItemType>`",
					"type": "string",
					"enum": ["generic"]
				}
			]
		},
		"ConsistentArrayTypeConfiguration": {
			"anyOf": [
				{ "$ref": "#/definitions/RulePlainConfiguration" },
				{ "$ref": "#/definitions/RuleWithConsistentArrayTypeOptions" }
			]
		},
		"ConsistentArrayTypeOptions": {
			"type": "object",
			"properties": {
				"syntax": {
					"default": "shorthand",
					"allOf": [{ "$ref": "#/definitions/ConsistentArrayType" }]
				}
			},
			"additionalProperties": false
		},
		"ConsistentMemberAccessibilityConfiguration": {
			"anyOf": [
				{ "$ref": "#/definitions/RulePlainConfiguration" },
				{ "$ref": "#/definitions/RuleWithConsistentMemberAccessibilityOptions" }
			]
		},
		"ConsistentMemberAccessibilityOptions": {
			"type": "object",
			"properties": {
				"accessibility": {
					"default": "noPublic",
					"allOf": [{ "$ref": "#/definitions/Accessibility" }]
				}
			},
			"additionalProperties": false
		},
		"Convention": {
			"type": "object",
			"properties": {
				"formats": {
					"description": "String cases to enforce",
					"allOf": [{ "$ref": "#/definitions/Formats" }]
				},
				"match": {
					"description": "Regular expression to enforce",
					"anyOf": [{ "$ref": "#/definitions/Regex" }, { "type": "null" }]
				},
				"selector": {
					"description": "Declarations concerned by this convention",
					"allOf": [{ "$ref": "#/definitions/Selector" }]
				}
			},
			"additionalProperties": false
		},
		"Correctness": {
			"description": "A list of rules that belong to this group",
			"type": "object",
			"properties": {
				"noChildrenProp": {
					"description": "Prevent passing of children as props.",
					"anyOf": [
						{ "$ref": "#/definitions/RuleConfiguration" },
						{ "type": "null" }
					]
				},
				"noConstAssign": {
					"description": "Prevents from having const variables being re-assigned.",
					"anyOf": [
						{ "$ref": "#/definitions/RuleFixConfiguration" },
						{ "type": "null" }
					]
				},
				"noConstantCondition": {
					"description": "Disallow constant expressions in conditions",
					"anyOf": [
						{ "$ref": "#/definitions/RuleConfiguration" },
						{ "type": "null" }
					]
				},
				"noConstantMathMinMaxClamp": {
					"description": "Disallow the use of Math.min and Math.max to clamp a value where the result itself is constant.",
					"anyOf": [
						{ "$ref": "#/definitions/RuleFixConfiguration" },
						{ "type": "null" }
					]
				},
				"noConstructorReturn": {
					"description": "Disallow returning a value from a constructor.",
					"anyOf": [
						{ "$ref": "#/definitions/RuleConfiguration" },
						{ "type": "null" }
					]
				},
				"noEmptyCharacterClassInRegex": {
					"description": "Disallow empty character classes in regular expression literals.",
					"anyOf": [
						{ "$ref": "#/definitions/RuleConfiguration" },
						{ "type": "null" }
					]
				},
				"noEmptyPattern": {
					"description": "Disallows empty destructuring patterns.",
					"anyOf": [
						{ "$ref": "#/definitions/RuleConfiguration" },
						{ "type": "null" }
					]
				},
				"noFlatMapIdentity": {
					"description": "Disallow to use unnecessary callback on flatMap.",
					"anyOf": [
						{ "$ref": "#/definitions/RuleFixConfiguration" },
						{ "type": "null" }
					]
				},
				"noGlobalObjectCalls": {
					"description": "Disallow calling global object properties as functions",
					"anyOf": [
						{ "$ref": "#/definitions/RuleConfiguration" },
						{ "type": "null" }
					]
				},
				"noInnerDeclarations": {
					"description": "Disallow function and var declarations that are accessible outside their block.",
					"anyOf": [
						{ "$ref": "#/definitions/RuleConfiguration" },
						{ "type": "null" }
					]
				},
				"noInvalidBuiltinInstantiation": {
					"description": "Ensure that builtins are correctly instantiated.",
					"anyOf": [
						{ "$ref": "#/definitions/RuleFixConfiguration" },
						{ "type": "null" }
					]
				},
				"noInvalidConstructorSuper": {
					"description": "Prevents the incorrect use of super() inside classes. It also checks whether a call super() is missing from classes that extends other constructors.",
					"anyOf": [
						{ "$ref": "#/definitions/RuleConfiguration" },
						{ "type": "null" }
					]
				},
				"noInvalidDirectionInLinearGradient": {
					"description": "Disallow non-standard direction values for linear gradient functions.",
					"anyOf": [
						{ "$ref": "#/definitions/RuleConfiguration" },
						{ "type": "null" }
					]
				},
				"noInvalidGridAreas": {
					"description": "Disallows invalid named grid areas in CSS Grid Layouts.",
					"anyOf": [
						{ "$ref": "#/definitions/RuleConfiguration" },
						{ "type": "null" }
					]
				},
				"noInvalidNewBuiltin": {
					"description": "Disallow new operators with global non-constructor functions.",
					"anyOf": [
						{ "$ref": "#/definitions/RuleFixConfiguration" },
						{ "type": "null" }
					]
				},
				"noInvalidPositionAtImportRule": {
					"description": "Disallow the use of @import at-rules in invalid positions.",
					"anyOf": [
						{ "$ref": "#/definitions/RuleConfiguration" },
						{ "type": "null" }
					]
				},
				"noInvalidUseBeforeDeclaration": {
					"description": "Disallow the use of variables and function parameters before their declaration",
					"anyOf": [
						{ "$ref": "#/definitions/RuleConfiguration" },
						{ "type": "null" }
					]
				},
				"noNewSymbol": {
					"description": "Disallow new operators with the Symbol object.",
					"anyOf": [
						{ "$ref": "#/definitions/RuleFixConfiguration" },
						{ "type": "null" }
					]
				},
				"noNodejsModules": {
					"description": "Forbid the use of Node.js builtin modules.",
					"anyOf": [
						{ "$ref": "#/definitions/RuleConfiguration" },
						{ "type": "null" }
					]
				},
				"noNonoctalDecimalEscape": {
					"description": "Disallow \\8 and \\9 escape sequences in string literals.",
					"anyOf": [
						{ "$ref": "#/definitions/RuleFixConfiguration" },
						{ "type": "null" }
					]
				},
				"noPrecisionLoss": {
					"description": "Disallow literal numbers that lose precision",
					"anyOf": [
						{ "$ref": "#/definitions/RuleConfiguration" },
						{ "type": "null" }
					]
				},
				"noRenderReturnValue": {
					"description": "Prevent the usage of the return value of React.render.",
					"anyOf": [
						{ "$ref": "#/definitions/RuleConfiguration" },
						{ "type": "null" }
					]
				},
				"noSelfAssign": {
					"description": "Disallow assignments where both sides are exactly the same.",
					"anyOf": [
						{ "$ref": "#/definitions/RuleConfiguration" },
						{ "type": "null" }
					]
				},
				"noSetterReturn": {
					"description": "Disallow returning a value from a setter",
					"anyOf": [
						{ "$ref": "#/definitions/RuleConfiguration" },
						{ "type": "null" }
					]
				},
				"noStringCaseMismatch": {
					"description": "Disallow comparison of expressions modifying the string case with non-compliant value.",
					"anyOf": [
						{ "$ref": "#/definitions/RuleFixConfiguration" },
						{ "type": "null" }
					]
				},
				"noSwitchDeclarations": {
					"description": "Disallow lexical declarations in switch clauses.",
					"anyOf": [
						{ "$ref": "#/definitions/RuleFixConfiguration" },
						{ "type": "null" }
					]
				},
				"noUndeclaredDependencies": {
					"description": "Disallow the use of dependencies that aren't specified in the package.json.",
					"anyOf": [
						{ "$ref": "#/definitions/NoUndeclaredDependenciesConfiguration" },
						{ "type": "null" }
					]
				},
				"noUndeclaredVariables": {
					"description": "Prevents the usage of variables that haven't been declared inside the document.",
					"anyOf": [
						{ "$ref": "#/definitions/UndeclaredVariablesConfiguration" },
						{ "type": "null" }
					]
				},
				"noUnknownFunction": {
					"description": "Disallow unknown CSS value functions.",
					"anyOf": [
						{ "$ref": "#/definitions/RuleConfiguration" },
						{ "type": "null" }
					]
				},
				"noUnknownMediaFeatureName": {
					"description": "Disallow unknown media feature names.",
					"anyOf": [
						{ "$ref": "#/definitions/RuleConfiguration" },
						{ "type": "null" }
					]
				},
				"noUnknownProperty": {
					"description": "Disallow unknown properties.",
					"anyOf": [
						{ "$ref": "#/definitions/RuleConfiguration" },
						{ "type": "null" }
					]
				},
				"noUnknownUnit": {
					"description": "Disallow unknown CSS units.",
					"anyOf": [
						{ "$ref": "#/definitions/RuleConfiguration" },
						{ "type": "null" }
					]
				},
				"noUnmatchableAnbSelector": {
					"description": "Disallow unmatchable An+B selectors.",
					"anyOf": [
						{ "$ref": "#/definitions/RuleConfiguration" },
						{ "type": "null" }
					]
				},
				"noUnnecessaryContinue": {
					"description": "Avoid using unnecessary continue.",
					"anyOf": [
						{ "$ref": "#/definitions/RuleFixConfiguration" },
						{ "type": "null" }
					]
				},
				"noUnreachable": {
					"description": "Disallow unreachable code",
					"anyOf": [
						{ "$ref": "#/definitions/RuleConfiguration" },
						{ "type": "null" }
					]
				},
				"noUnreachableSuper": {
					"description": "Ensures the super() constructor is called exactly once on every code  path in a class constructor before this is accessed if the class has a superclass",
					"anyOf": [
						{ "$ref": "#/definitions/RuleConfiguration" },
						{ "type": "null" }
					]
				},
				"noUnsafeFinally": {
					"description": "Disallow control flow statements in finally blocks.",
					"anyOf": [
						{ "$ref": "#/definitions/RuleConfiguration" },
						{ "type": "null" }
					]
				},
				"noUnsafeOptionalChaining": {
					"description": "Disallow the use of optional chaining in contexts where the undefined value is not allowed.",
					"anyOf": [
						{ "$ref": "#/definitions/RuleConfiguration" },
						{ "type": "null" }
					]
				},
				"noUnusedFunctionParameters": {
					"description": "Disallow unused function parameters.",
					"anyOf": [
						{ "$ref": "#/definitions/RuleFixConfiguration" },
						{ "type": "null" }
					]
				},
				"noUnusedImports": {
					"description": "Disallow unused imports.",
					"anyOf": [
						{ "$ref": "#/definitions/RuleFixConfiguration" },
						{ "type": "null" }
					]
				},
				"noUnusedLabels": {
					"description": "Disallow unused labels.",
					"anyOf": [
						{ "$ref": "#/definitions/RuleFixConfiguration" },
						{ "type": "null" }
					]
				},
				"noUnusedPrivateClassMembers": {
					"description": "Disallow unused private class members",
					"anyOf": [
						{ "$ref": "#/definitions/RuleFixConfiguration" },
						{ "type": "null" }
					]
				},
				"noUnusedVariables": {
					"description": "Disallow unused variables.",
					"anyOf": [
						{ "$ref": "#/definitions/RuleFixConfiguration" },
						{ "type": "null" }
					]
				},
				"noVoidElementsWithChildren": {
					"description": "This rules prevents void elements (AKA self-closing elements) from having children.",
					"anyOf": [
						{ "$ref": "#/definitions/RuleFixConfiguration" },
						{ "type": "null" }
					]
				},
				"noVoidTypeReturn": {
					"description": "Disallow returning a value from a function with the return type 'void'",
					"anyOf": [
						{ "$ref": "#/definitions/RuleConfiguration" },
						{ "type": "null" }
					]
				},
				"recommended": {
					"description": "It enables the recommended rules for this group",
					"type": ["boolean", "null"]
				},
				"useArrayLiterals": {
					"description": "Disallow Array constructors.",
					"anyOf": [
						{ "$ref": "#/definitions/RuleFixConfiguration" },
						{ "type": "null" }
					]
				},
				"useExhaustiveDependencies": {
					"description": "Enforce all dependencies are correctly specified in a React hook.",
					"anyOf": [
						{ "$ref": "#/definitions/UseExhaustiveDependenciesConfiguration" },
						{ "type": "null" }
					]
				},
				"useHookAtTopLevel": {
					"description": "Enforce that all React hooks are being called from the Top Level component functions.",
					"anyOf": [
						{ "$ref": "#/definitions/DeprecatedHooksConfiguration" },
						{ "type": "null" }
					]
				},
				"useImportExtensions": {
					"description": "Enforce file extensions for relative imports.",
					"anyOf": [
						{ "$ref": "#/definitions/UseImportExtensionsConfiguration" },
						{ "type": "null" }
					]
				},
				"useIsNan": {
					"description": "Require calls to isNaN() when checking for NaN.",
					"anyOf": [
						{ "$ref": "#/definitions/RuleFixConfiguration" },
						{ "type": "null" }
					]
				},
				"useJsxKeyInIterable": {
					"description": "Disallow missing key props in iterators/collection literals.",
					"anyOf": [
						{ "$ref": "#/definitions/RuleConfiguration" },
						{ "type": "null" }
					]
				},
				"useValidForDirection": {
					"description": "Enforce \"for\" loop update clause moving the counter in the right direction.",
					"anyOf": [
						{ "$ref": "#/definitions/RuleConfiguration" },
						{ "type": "null" }
					]
				},
				"useYield": {
					"description": "Require generator functions to contain yield.",
					"anyOf": [
						{ "$ref": "#/definitions/RuleConfiguration" },
						{ "type": "null" }
					]
				}
			},
			"additionalProperties": false
		},
		"CssAssist": {
			"description": "Options that changes how the CSS assists behaves",
			"type": "object",
			"properties": {
				"enabled": {
					"description": "Control the assists for CSS files.",
					"type": ["boolean", "null"]
				}
			},
			"additionalProperties": false
		},
		"CssConfiguration": {
			"description": "Options applied to CSS files",
			"type": "object",
			"properties": {
				"assist": {
					"description": "CSS assist options",
					"anyOf": [{ "$ref": "#/definitions/CssAssist" }, { "type": "null" }]
				},
				"formatter": {
					"description": "CSS formatter options",
					"anyOf": [
						{ "$ref": "#/definitions/CssFormatter" },
						{ "type": "null" }
					]
				},
				"linter": {
					"description": "CSS linter options",
					"anyOf": [{ "$ref": "#/definitions/CssLinter" }, { "type": "null" }]
				},
				"parser": {
					"description": "CSS parsing options",
					"anyOf": [{ "$ref": "#/definitions/CssParser" }, { "type": "null" }]
				}
			},
			"additionalProperties": false
		},
		"CssFormatter": {
			"description": "Options that changes how the CSS formatter behaves",
			"type": "object",
			"properties": {
				"enabled": {
					"description": "Control the formatter for CSS (and its super languages) files.",
					"type": ["boolean", "null"]
				},
				"indentStyle": {
					"description": "The indent style applied to CSS (and its super languages) files.",
					"anyOf": [{ "$ref": "#/definitions/IndentStyle" }, { "type": "null" }]
				},
				"indentWidth": {
					"description": "The size of the indentation applied to CSS (and its super languages) files. Default to 2.",
					"anyOf": [{ "$ref": "#/definitions/IndentWidth" }, { "type": "null" }]
				},
				"lineEnding": {
					"description": "The type of line ending applied to CSS (and its super languages) files.",
					"anyOf": [{ "$ref": "#/definitions/LineEnding" }, { "type": "null" }]
				},
				"lineWidth": {
					"description": "What's the max width of a line applied to CSS (and its super languages) files. Defaults to 80.",
					"anyOf": [{ "$ref": "#/definitions/LineWidth" }, { "type": "null" }]
				},
				"quoteStyle": {
					"description": "The type of quotes used in CSS code. Defaults to double.",
					"anyOf": [{ "$ref": "#/definitions/QuoteStyle" }, { "type": "null" }]
				}
			},
			"additionalProperties": false
		},
		"CssLinter": {
			"description": "Options that changes how the CSS linter behaves",
			"type": "object",
			"properties": {
				"enabled": {
					"description": "Control the linter for CSS files.",
					"type": ["boolean", "null"]
				}
			},
			"additionalProperties": false
		},
		"CssParser": {
			"description": "Options that changes how the CSS parser behaves",
			"type": "object",
			"properties": {
				"allowWrongLineComments": {
					"description": "Allow comments to appear on incorrect lines in `.css` files",
					"type": ["boolean", "null"]
				},
				"cssModules": {
					"description": "Enables parsing of CSS Modules specific features.",
					"type": ["boolean", "null"]
				}
			},
			"additionalProperties": false
		},
		"CustomRestrictedImport": {
			"anyOf": [
				{
					"description": "The message to display when this module is imported.",
					"type": "string"
				},
				{
					"description": "Additional options to configure the message and allowed/disallowed import names.",
					"allOf": [{ "$ref": "#/definitions/CustomRestrictedImportOptions" }]
				}
			]
		},
		"CustomRestrictedImportOptions": {
			"type": "object",
			"properties": {
				"allowImportNames": {
					"description": "Names of the exported members that allowed to be not be used.",
					"type": "array",
					"items": { "type": "string" }
				},
				"importNames": {
					"description": "Names of the exported members that should not be used.",
					"type": "array",
					"items": { "type": "string" }
				},
				"message": {
					"description": "The message to display when this module is imported.",
					"type": "string"
				}
			},
			"additionalProperties": false
		},
		"CustomRestrictedType": {
			"anyOf": [
				{ "type": "string" },
				{ "$ref": "#/definitions/CustomRestrictedTypeOptions" }
			]
		},
		"CustomRestrictedTypeOptions": {
			"type": "object",
			"properties": {
				"message": { "default": "", "type": "string" },
				"use": { "default": null, "type": ["string", "null"] }
			},
			"additionalProperties": false
		},
		"DependencyAvailability": {
			"oneOf": [
				{
					"description": "This type of dependency will be always available or unavailable.",
					"type": "boolean"
				},
				{
					"description": "This type of dependency will be available only if the linted file matches any of the globs.",
					"type": "array",
					"items": { "type": "string" },
					"minItems": 1
				}
			]
		},
		"DeprecatedHooksConfiguration": {
			"anyOf": [
				{ "$ref": "#/definitions/RulePlainConfiguration" },
				{ "$ref": "#/definitions/RuleWithDeprecatedHooksOptions" }
			]
		},
		"DeprecatedHooksOptions": {
			"description": "Options for the `useHookAtTopLevel` rule have been deprecated, since we now use the React hook naming convention to determine whether a function is a hook.",
			"type": "object",
			"additionalProperties": false
		},
		"FilenameCase": {
			"description": "Supported cases for file names.",
			"oneOf": [
				{ "description": "camelCase", "type": "string", "enum": ["camelCase"] },
				{
					"description": "Match an export name",
					"type": "string",
					"enum": ["export"]
				},
				{
					"description": "kebab-case",
					"type": "string",
					"enum": ["kebab-case"]
				},
				{
					"description": "PascalCase",
					"type": "string",
					"enum": ["PascalCase"]
				},
				{
					"description": "snake_case",
					"type": "string",
					"enum": ["snake_case"]
				}
			]
		},
		"FilenameCases": {
			"type": "array",
			"items": { "$ref": "#/definitions/FilenameCase" },
			"uniqueItems": true
		},
		"FilenamingConventionConfiguration": {
			"anyOf": [
				{ "$ref": "#/definitions/RulePlainConfiguration" },
				{ "$ref": "#/definitions/RuleWithFilenamingConventionOptions" }
			]
		},
		"FilenamingConventionOptions": {
			"description": "Rule's options.",
			"type": "object",
			"properties": {
				"filenameCases": {
					"description": "Allowed cases for file names.",
					"allOf": [{ "$ref": "#/definitions/FilenameCases" }]
				},
				"match": {
					"description": "Regular expression to enforce",
					"anyOf": [{ "$ref": "#/definitions/Regex" }, { "type": "null" }]
				},
				"requireAscii": {
					"description": "If `false`, then non-ASCII characters are allowed.",
					"type": "boolean"
				},
				"strictCase": {
					"description": "If `false`, then consecutive uppercase are allowed in _camel_ and _pascal_ cases. This does not affect other [Case].",
					"type": "boolean"
				}
			},
			"additionalProperties": false
		},
		"FilesConfiguration": {
			"description": "The configuration of the filesystem",
			"type": "object",
			"properties": {
				"ignore": {
					"description": "A list of Unix shell style patterns. Biome will ignore files/folders that will match these patterns.",
					"type": ["array", "null"],
					"items": { "type": "string" }
				},
				"ignoreUnknown": {
					"description": "Tells Biome to not emit diagnostics when handling files that doesn't know",
					"type": ["boolean", "null"]
				},
				"include": {
					"description": "A list of Unix shell style patterns. Biome will handle only those files/folders that will match these patterns.",
					"type": ["array", "null"],
					"items": { "type": "string" }
				},
				"maxSize": {
					"description": "The maximum allowed size for source code files in bytes. Files above this limit will be ignored for performance reasons. Defaults to 1 MiB",
					"type": ["integer", "null"],
					"format": "uint64",
					"minimum": 1.0
				}
			},
			"additionalProperties": false
		},
		"FixKind": {
			"description": "Used to identify the kind of code action emitted by a rule",
			"oneOf": [
				{
					"description": "The rule doesn't emit code actions.",
					"type": "string",
					"enum": ["none"]
				},
				{
					"description": "The rule emits a code action that is safe to apply. Usually these fixes don't change the semantic of the program.",
					"type": "string",
					"enum": ["safe"]
				},
				{
					"description": "The rule emits a code action that is _unsafe_ to apply. Usually these fixes remove comments, or change the semantic of the program.",
					"type": "string",
					"enum": ["unsafe"]
				}
			]
		},
		"Format": {
			"description": "Supported cases.",
			"type": "string",
			"enum": ["camelCase", "CONSTANT_CASE", "PascalCase", "snake_case"]
		},
		"Formats": {
			"type": "array",
			"items": { "$ref": "#/definitions/Format" },
			"uniqueItems": true
		},
		"FormatterConfiguration": {
			"description": "Generic options applied to all files",
			"type": "object",
			"properties": {
				"attributePosition": {
					"description": "The attribute position style in HTMLish languages. By default auto.",
					"anyOf": [
						{ "$ref": "#/definitions/AttributePosition" },
						{ "type": "null" }
					]
				},
				"bracketSpacing": {
					"description": "Whether to insert spaces around brackets in object literals. Defaults to true.",
					"anyOf": [
						{ "$ref": "#/definitions/BracketSpacing" },
						{ "type": "null" }
					]
				},
				"enabled": { "type": ["boolean", "null"] },
				"formatWithErrors": {
					"description": "Stores whether formatting should be allowed to proceed if a given file has syntax errors",
					"type": ["boolean", "null"]
				},
				"ignore": {
					"description": "A list of Unix shell style patterns. The formatter will ignore files/folders that will match these patterns.",
					"type": ["array", "null"],
					"items": { "type": "string" }
				},
				"include": {
					"description": "A list of Unix shell style patterns. The formatter will include files/folders that will match these patterns.",
					"type": ["array", "null"],
					"items": { "type": "string" }
				},
				"indentStyle": {
					"description": "The indent style.",
					"anyOf": [{ "$ref": "#/definitions/IndentStyle" }, { "type": "null" }]
				},
				"indentWidth": {
					"description": "The size of the indentation, 2 by default",
					"anyOf": [{ "$ref": "#/definitions/IndentWidth" }, { "type": "null" }]
				},
				"lineEnding": {
					"description": "The type of line ending.",
					"anyOf": [{ "$ref": "#/definitions/LineEnding" }, { "type": "null" }]
				},
				"lineWidth": {
					"description": "What's the max width of a line. Defaults to 80.",
					"anyOf": [{ "$ref": "#/definitions/LineWidth" }, { "type": "null" }]
				},
				"useEditorconfig": {
					"description": "Use any `.editorconfig` files to configure the formatter. Configuration in `biome.json` will override `.editorconfig` configuration. Default: false.",
					"type": ["boolean", "null"]
				}
			},
			"additionalProperties": false
		},
		"GraphqlConfiguration": {
			"description": "Options applied to GraphQL files",
			"type": "object",
			"properties": {
				"formatter": {
					"description": "GraphQL formatter options",
					"anyOf": [
						{ "$ref": "#/definitions/GraphqlFormatter" },
						{ "type": "null" }
					]
				},
				"linter": {
					"anyOf": [
						{ "$ref": "#/definitions/GraphqlLinter" },
						{ "type": "null" }
					]
				}
			},
			"additionalProperties": false
		},
		"GraphqlFormatter": {
			"description": "Options that changes how the GraphQL formatter behaves",
			"type": "object",
			"properties": {
				"bracketSpacing": {
					"description": "Whether to insert spaces around brackets in object literals. Defaults to true.",
					"anyOf": [
						{ "$ref": "#/definitions/BracketSpacing" },
						{ "type": "null" }
					]
				},
				"enabled": {
					"description": "Control the formatter for GraphQL files.",
					"type": ["boolean", "null"]
				},
				"indentStyle": {
					"description": "The indent style applied to GraphQL files.",
					"anyOf": [{ "$ref": "#/definitions/IndentStyle" }, { "type": "null" }]
				},
				"indentWidth": {
					"description": "The size of the indentation applied to GraphQL files. Default to 2.",
					"anyOf": [{ "$ref": "#/definitions/IndentWidth" }, { "type": "null" }]
				},
				"lineEnding": {
					"description": "The type of line ending applied to GraphQL files.",
					"anyOf": [{ "$ref": "#/definitions/LineEnding" }, { "type": "null" }]
				},
				"lineWidth": {
					"description": "What's the max width of a line applied to GraphQL files. Defaults to 80.",
					"anyOf": [{ "$ref": "#/definitions/LineWidth" }, { "type": "null" }]
				},
				"quoteStyle": {
					"description": "The type of quotes used in GraphQL code. Defaults to double.",
					"anyOf": [{ "$ref": "#/definitions/QuoteStyle" }, { "type": "null" }]
				}
			},
			"additionalProperties": false
		},
		"GraphqlLinter": {
			"description": "Options that changes how the GraphQL linter behaves",
			"type": "object",
			"properties": {
				"enabled": {
					"description": "Control the formatter for GraphQL files.",
					"type": ["boolean", "null"]
				}
			},
			"additionalProperties": false
		},
		"Hook": {
			"type": "object",
			"properties": {
				"closureIndex": {
					"description": "The \"position\" of the closure function, starting from zero.\n\nFor example, for React's `useEffect()` hook, the closure index is 0.",
					"default": null,
					"type": ["integer", "null"],
					"format": "uint8",
					"minimum": 0.0
				},
				"dependenciesIndex": {
					"description": "The \"position\" of the array of dependencies, starting from zero.\n\nFor example, for React's `useEffect()` hook, the dependencies index is 1.",
					"default": null,
					"type": ["integer", "null"],
					"format": "uint8",
					"minimum": 0.0
				},
				"name": {
					"description": "The name of the hook.",
					"default": "",
					"type": "string"
				},
				"stableResult": {
					"description": "Whether the result of the hook is stable.\n\nSet to `true` to mark the identity of the hook's return value as stable, or use a number/an array of numbers to mark the \"positions\" in the return array as stable.\n\nFor example, for React's `useRef()` hook the value would be `true`, while for `useState()` it would be `[1]`.",
					"default": null,
					"anyOf": [
						{ "$ref": "#/definitions/StableHookResult" },
						{ "type": "null" }
					]
				}
			},
			"additionalProperties": false
		},
		"ImportGroup": {
			"anyOf": [
				{ "$ref": "#/definitions/PredefinedImportGroup" },
				{ "$ref": "#/definitions/Regex" }
			]
		},
		"IndentStyle": {
			"oneOf": [
				{ "description": "Tab", "type": "string", "enum": ["tab"] },
				{ "description": "Space", "type": "string", "enum": ["space"] }
			]
		},
		"IndentWidth": { "type": "integer", "format": "uint8", "minimum": 0.0 },
		"JavascriptAssists": {
			"description": "Linter options specific to the JavaScript linter",
			"type": "object",
			"properties": {
				"enabled": {
					"description": "Control the linter for JavaScript (and its super languages) files.",
					"type": ["boolean", "null"]
				}
			},
			"additionalProperties": false
		},
		"JavascriptConfiguration": {
			"description": "A set of options applied to the JavaScript files",
			"type": "object",
			"properties": {
				"assists": {
					"description": "Assists options",
					"anyOf": [
						{ "$ref": "#/definitions/JavascriptAssists" },
						{ "type": "null" }
					]
				},
				"formatter": {
					"description": "Formatting options",
					"anyOf": [
						{ "$ref": "#/definitions/JavascriptFormatter" },
						{ "type": "null" }
					]
				},
				"globals": {
					"description": "A list of global bindings that should be ignored by the analyzers\n\nIf defined here, they should not emit diagnostics.",
					"type": ["array", "null"],
					"items": { "type": "string" },
					"uniqueItems": true
				},
				"jsxRuntime": {
					"description": "Indicates the type of runtime or transformation used for interpreting JSX.",
					"anyOf": [{ "$ref": "#/definitions/JsxRuntime" }, { "type": "null" }]
				},
				"linter": {
					"description": "Linter options",
					"anyOf": [
						{ "$ref": "#/definitions/JavascriptLinter" },
						{ "type": "null" }
					]
				},
				"organizeImports": {
					"anyOf": [
						{ "$ref": "#/definitions/JavascriptOrganizeImports" },
						{ "type": "null" }
					]
				},
				"parser": {
					"description": "Parsing options",
					"anyOf": [
						{ "$ref": "#/definitions/JavascriptParser" },
						{ "type": "null" }
					]
				}
			},
			"additionalProperties": false
		},
		"JavascriptFormatter": {
			"description": "Formatting options specific to the JavaScript files",
			"type": "object",
			"properties": {
				"arrowParentheses": {
					"description": "Whether to add non-necessary parentheses to arrow functions. Defaults to \"always\".",
					"anyOf": [
						{ "$ref": "#/definitions/ArrowParentheses" },
						{ "type": "null" }
					]
				},
				"attributePosition": {
					"description": "The attribute position style in jsx elements. Defaults to auto.",
					"anyOf": [
						{ "$ref": "#/definitions/AttributePosition" },
						{ "type": "null" }
					]
				},
				"bracketSameLine": {
					"description": "Whether to hug the closing bracket of multiline HTML/JSX tags to the end of the last line, rather than being alone on the following line. Defaults to false.",
					"type": ["boolean", "null"]
				},
				"bracketSpacing": {
					"description": "Whether to insert spaces around brackets in object literals. Defaults to true.",
					"anyOf": [
						{ "$ref": "#/definitions/BracketSpacing" },
						{ "type": "null" }
					]
				},
				"enabled": {
					"description": "Control the formatter for JavaScript (and its super languages) files.",
					"type": ["boolean", "null"]
				},
				"indentStyle": {
					"description": "The indent style applied to JavaScript (and its super languages) files.",
					"anyOf": [{ "$ref": "#/definitions/IndentStyle" }, { "type": "null" }]
				},
				"indentWidth": {
					"description": "The size of the indentation applied to JavaScript (and its super languages) files. Default to 2.",
					"anyOf": [{ "$ref": "#/definitions/IndentWidth" }, { "type": "null" }]
				},
				"jsxQuoteStyle": {
					"description": "The type of quotes used in JSX. Defaults to double.",
					"anyOf": [{ "$ref": "#/definitions/QuoteStyle" }, { "type": "null" }]
				},
				"lineEnding": {
					"description": "The type of line ending applied to JavaScript (and its super languages) files.",
					"anyOf": [{ "$ref": "#/definitions/LineEnding" }, { "type": "null" }]
				},
				"lineWidth": {
					"description": "What's the max width of a line applied to JavaScript (and its super languages) files. Defaults to 80.",
					"anyOf": [{ "$ref": "#/definitions/LineWidth" }, { "type": "null" }]
				},
				"quoteProperties": {
					"description": "When properties in objects are quoted. Defaults to asNeeded.",
					"anyOf": [
						{ "$ref": "#/definitions/QuoteProperties" },
						{ "type": "null" }
					]
				},
				"quoteStyle": {
					"description": "The type of quotes used in JavaScript code. Defaults to double.",
					"anyOf": [{ "$ref": "#/definitions/QuoteStyle" }, { "type": "null" }]
				},
				"semicolons": {
					"description": "Whether the formatter prints semicolons for all statements or only in for statements where it is necessary because of ASI.",
					"anyOf": [{ "$ref": "#/definitions/Semicolons" }, { "type": "null" }]
				},
				"trailingCommas": {
					"description": "Print trailing commas wherever possible in multi-line comma-separated syntactic structures. Defaults to \"all\".",
					"anyOf": [
						{ "$ref": "#/definitions/TrailingCommas" },
						{ "type": "null" }
					]
				}
			},
			"additionalProperties": false
		},
		"JavascriptLinter": {
			"description": "Linter options specific to the JavaScript linter",
			"type": "object",
			"properties": {
				"enabled": {
					"description": "Control the linter for JavaScript (and its super languages) files.",
					"type": ["boolean", "null"]
				}
			},
			"additionalProperties": false
		},
		"JavascriptOrganizeImports": {
			"type": "object",
			"additionalProperties": false
		},
		"JavascriptParser": {
			"description": "Options that changes how the JavaScript parser behaves",
			"type": "object",
			"properties": {
				"gritMetavariables": {
					"description": "Enables parsing of Grit metavariables. Defaults to `false`.",
					"type": ["boolean", "null"]
				},
				"jsxEverywhere": {
					"description": "When enabled, files like `.js`/`.ts` can contain JSX syntax. Defaults to `true`.",
					"type": ["boolean", "null"]
				},
				"unsafeParameterDecoratorsEnabled": {
					"description": "It enables the experimental and unsafe parsing of parameter decorators\n\nThese decorators belong to an old proposal, and they are subject to change.",
					"type": ["boolean", "null"]
				}
			},
			"additionalProperties": false
		},
		"JsonAssist": {
			"description": "Linter options specific to the JSON linter",
			"type": "object",
			"properties": {
				"enabled": {
					"description": "Control the linter for JSON (and its super languages) files.",
					"type": ["boolean", "null"]
				}
			},
			"additionalProperties": false
		},
		"JsonConfiguration": {
			"description": "Options applied to JSON files",
			"type": "object",
			"properties": {
				"assists": {
					"description": "Assists options",
					"anyOf": [{ "$ref": "#/definitions/JsonAssist" }, { "type": "null" }]
				},
				"formatter": {
					"description": "Formatting options",
					"anyOf": [
						{ "$ref": "#/definitions/JsonFormatter" },
						{ "type": "null" }
					]
				},
				"linter": {
					"description": "Linting options",
					"anyOf": [{ "$ref": "#/definitions/JsonLinter" }, { "type": "null" }]
				},
				"parser": {
					"description": "Parsing options",
					"anyOf": [{ "$ref": "#/definitions/JsonParser" }, { "type": "null" }]
				}
			},
			"additionalProperties": false
		},
		"JsonFormatter": {
			"type": "object",
			"properties": {
				"enabled": {
					"description": "Control the formatter for JSON (and its super languages) files.",
					"type": ["boolean", "null"]
				},
				"indentStyle": {
					"description": "The indent style applied to JSON (and its super languages) files.",
					"anyOf": [{ "$ref": "#/definitions/IndentStyle" }, { "type": "null" }]
				},
				"indentWidth": {
					"description": "The size of the indentation applied to JSON (and its super languages) files. Default to 2.",
					"anyOf": [{ "$ref": "#/definitions/IndentWidth" }, { "type": "null" }]
				},
				"lineEnding": {
					"description": "The type of line ending applied to JSON (and its super languages) files.",
					"anyOf": [{ "$ref": "#/definitions/LineEnding" }, { "type": "null" }]
				},
				"lineWidth": {
					"description": "What's the max width of a line applied to JSON (and its super languages) files. Defaults to 80.",
					"anyOf": [{ "$ref": "#/definitions/LineWidth" }, { "type": "null" }]
				},
				"trailingCommas": {
					"description": "Print trailing commas wherever possible in multi-line comma-separated syntactic structures. Defaults to \"none\".",
					"anyOf": [
						{ "$ref": "#/definitions/TrailingCommas2" },
						{ "type": "null" }
					]
				}
			},
			"additionalProperties": false
		},
		"JsonLinter": {
			"description": "Linter options specific to the JSON linter",
			"type": "object",
			"properties": {
				"enabled": {
					"description": "Control the linter for JSON (and its super languages) files.",
					"type": ["boolean", "null"]
				}
			},
			"additionalProperties": false
		},
		"JsonParser": {
			"description": "Options that changes how the JSON parser behaves",
			"type": "object",
			"properties": {
				"allowComments": {
					"description": "Allow parsing comments in `.json` files",
					"type": ["boolean", "null"]
				},
				"allowTrailingCommas": {
					"description": "Allow parsing trailing commas in `.json` files",
					"type": ["boolean", "null"]
				}
			},
			"additionalProperties": false
		},
		"JsxRuntime": {
			"description": "Indicates the type of runtime or transformation used for interpreting JSX.",
			"oneOf": [
				{
					"description": "Indicates a modern or native JSX environment, that doesn't require special handling by Biome.",
					"type": "string",
					"enum": ["transparent"]
				},
				{
					"description": "Indicates a classic React environment that requires the `React` import.\n\nCorresponds to the `react` value for the `jsx` option in TypeScript's `tsconfig.json`.\n\nThis option should only be necessary if you cannot upgrade to a React version that supports the new JSX runtime. For more information about the old vs. new JSX runtime, please see: <https://legacy.reactjs.org/blog/2020/09/22/introducing-the-new-jsx-transform.html>",
					"type": "string",
					"enum": ["reactClassic"]
				}
			]
		},
		"Kind": {
			"oneOf": [
				{
					"type": "string",
					"enum": [
						"class",
						"enum",
						"interface",
						"enumMember",
						"importNamespace",
						"exportNamespace",
						"variable",
						"const",
						"let",
						"using",
						"var",
						"catchParameter",
						"indexParameter",
						"exportAlias",
						"importAlias",
						"classGetter",
						"classSetter",
						"classMethod",
						"objectLiteralProperty",
						"objectLiteralGetter",
						"objectLiteralSetter",
						"objectLiteralMethod",
						"typeAlias"
					]
				},
				{ "description": "All kinds", "type": "string", "enum": ["any"] },
				{
					"description": "All type definitions: classes, enums, interfaces, and type aliases",
					"type": "string",
					"enum": ["typeLike"]
				},
				{
					"description": "Named function declarations and expressions",
					"type": "string",
					"enum": ["function"]
				},
				{
					"description": "TypeScript namespaces, import and export namespaces",
					"type": "string",
					"enum": ["namespaceLike"]
				},
				{
					"description": "TypeScript mamespaces",
					"type": "string",
					"enum": ["namespace"]
				},
				{
					"description": "All function parameters, but parameter properties",
					"type": "string",
					"enum": ["functionParameter"]
				},
				{
					"description": "All generic type parameters",
					"type": "string",
					"enum": ["typeParameter"]
				},
				{
					"description": "All class members: properties, methods, getters, and setters",
					"type": "string",
					"enum": ["classMember"]
				},
				{
					"description": "All class properties, including parameter properties",
					"type": "string",
					"enum": ["classProperty"]
				},
				{
					"description": "All object literal members: properties, methods, getters, and setters",
					"type": "string",
					"enum": ["objectLiteralMember"]
				},
				{
					"description": "All members defined in type alaises and interfaces",
					"type": "string",
					"enum": ["typeMember"]
				},
				{
					"description": "All getters defined in type alaises and interfaces",
					"type": "string",
					"enum": ["typeGetter"]
				},
				{
					"description": "All properties defined in type alaises and interfaces",
					"type": "string",
					"enum": ["typeProperty"]
				},
				{
					"description": "All setters defined in type alaises and interfaces",
					"type": "string",
					"enum": ["typeSetter"]
				},
				{
					"description": "All methods defined in type alaises and interfaces",
					"type": "string",
					"enum": ["typeMethod"]
				}
			]
		},
		"LineEnding": {
			"oneOf": [
				{
					"description": "Line Feed only (\\n), common on Linux and macOS as well as inside git repos",
					"type": "string",
					"enum": ["lf"]
				},
				{
					"description": "Carriage Return + Line Feed characters (\\r\\n), common on Windows",
					"type": "string",
					"enum": ["crlf"]
				},
				{
					"description": "Carriage Return character only (\\r), used very rarely",
					"type": "string",
					"enum": ["cr"]
				}
			]
		},
		"LineWidth": {
			"description": "Validated value for the `line_width` formatter options\n\nThe allowed range of values is 1..=320",
			"type": "integer",
			"format": "uint16",
			"minimum": 0.0
		},
		"LinterConfiguration": {
			"type": "object",
			"properties": {
				"domains": {
					"description": "An object where the keys are the names of the domains, and the values are boolean. `true` to turn-on the rules that belong to that domain, `false` to turn them off",
					"type": ["object", "null"],
					"additionalProperties": { "$ref": "#/definitions/RuleDomainValue" }
				},
				"enabled": {
					"description": "if `false`, it disables the feature and the linter won't be executed. `true` by default",
					"type": ["boolean", "null"]
				},
				"ignore": {
					"description": "A list of Unix shell style patterns. The formatter will ignore files/folders that will match these patterns.",
					"type": ["array", "null"],
					"items": { "type": "string" }
				},
				"include": {
					"description": "A list of Unix shell style patterns. The formatter will include files/folders that will match these patterns.",
					"type": ["array", "null"],
					"items": { "type": "string" }
				},
				"rules": {
					"description": "List of rules",
					"anyOf": [{ "$ref": "#/definitions/Rules" }, { "type": "null" }]
				}
			},
			"additionalProperties": false
		},
		"Modifiers": {
			"type": "array",
			"items": { "$ref": "#/definitions/RestrictedModifier" },
			"uniqueItems": true
		},
		"NamingConventionConfiguration": {
			"anyOf": [
				{ "$ref": "#/definitions/RulePlainConfiguration" },
				{ "$ref": "#/definitions/RuleWithNamingConventionOptions" }
			]
		},
		"NamingConventionOptions": {
			"description": "Rule's options.",
			"type": "object",
			"properties": {
				"conventions": {
					"description": "Custom conventions.",
					"type": "array",
					"items": { "$ref": "#/definitions/Convention" }
				},
				"enumMemberCase": {
					"description": "Allowed cases for _TypeScript_ `enum` member names.",
					"allOf": [{ "$ref": "#/definitions/Format" }]
				},
				"requireAscii": {
					"description": "If `false`, then non-ASCII characters are allowed.",
					"type": "boolean"
				},
				"strictCase": {
					"description": "If `false`, then consecutive uppercase are allowed in _camel_ and _pascal_ cases. This does not affect other [Case].",
					"type": "boolean"
				}
			},
			"additionalProperties": false
		},
		"NoConsoleConfiguration": {
			"anyOf": [
				{ "$ref": "#/definitions/RulePlainConfiguration" },
				{ "$ref": "#/definitions/RuleWithNoConsoleOptions" }
			]
		},
		"NoConsoleOptions": {
			"type": "object",
			"required": ["allow"],
			"properties": {
				"allow": {
					"description": "Allowed calls on the console object.",
					"type": "array",
					"items": { "type": "string" }
				}
			},
			"additionalProperties": false
		},
		"NoDoubleEqualsConfiguration": {
			"anyOf": [
				{ "$ref": "#/definitions/RulePlainConfiguration" },
				{ "$ref": "#/definitions/RuleWithNoDoubleEqualsOptions" }
			]
		},
		"NoDoubleEqualsOptions": {
			"description": "Rule's options",
			"type": "object",
			"properties": {
				"ignoreNull": {
					"description": "If `true`, an exception is made when comparing with `null`, as it's often relied on to check both for `null` or `undefined`.\n\nIf `false`, no such exception will be made.",
					"type": "boolean"
				}
			},
			"additionalProperties": false
		},
		"NoForEachConfiguration": {
			"anyOf": [
				{ "$ref": "#/definitions/RulePlainConfiguration" },
				{ "$ref": "#/definitions/RuleWithNoForEachOptions" }
			]
		},
		"NoForEachOptions": {
			"type": "object",
			"properties": {
				"allowedIdentifiers": {
					"description": "A list of variable names allowed for `forEach` calls.",
					"type": "array",
					"items": { "type": "string" }
				}
			},
			"additionalProperties": false
		},
		"NoLabelWithoutControlConfiguration": {
			"anyOf": [
				{ "$ref": "#/definitions/RulePlainConfiguration" },
				{ "$ref": "#/definitions/RuleWithNoLabelWithoutControlOptions" }
			]
		},
		"NoLabelWithoutControlOptions": {
			"type": "object",
			"properties": {
				"inputComponents": {
					"description": "Array of component names that should be considered the same as an `input` element.",
					"default": [],
					"type": "array",
					"items": { "type": "string" }
				},
				"labelAttributes": {
					"description": "Array of attributes that should be treated as the `label` accessible text content.",
					"default": [],
					"type": "array",
					"items": { "type": "string" }
				},
				"labelComponents": {
					"description": "Array of component names that should be considered the same as a `label` element.",
					"default": [],
					"type": "array",
					"items": { "type": "string" }
				}
			},
			"additionalProperties": false
		},
		"NoRestrictedTypesConfiguration": {
			"anyOf": [
				{ "$ref": "#/definitions/RulePlainConfiguration" },
				{ "$ref": "#/definitions/RuleWithNoRestrictedTypesOptions" }
			]
		},
		"NoRestrictedTypesOptions": {
			"type": "object",
			"properties": {
				"types": {
					"default": {},
					"type": "object",
					"additionalProperties": {
						"$ref": "#/definitions/CustomRestrictedType"
					}
				}
			},
			"additionalProperties": false
		},
		"NoSecretsConfiguration": {
			"anyOf": [
				{ "$ref": "#/definitions/RulePlainConfiguration" },
				{ "$ref": "#/definitions/RuleWithNoSecretsOptions" }
			]
		},
		"NoSecretsOptions": {
			"type": "object",
			"properties": {
				"entropyThreshold": {
					"description": "Set entropy threshold (default is 41).",
					"type": ["integer", "null"],
					"format": "uint16",
					"minimum": 0.0
				}
			},
			"additionalProperties": false
		},
		"NoUndeclaredDependenciesConfiguration": {
			"anyOf": [
				{ "$ref": "#/definitions/RulePlainConfiguration" },
				{ "$ref": "#/definitions/RuleWithNoUndeclaredDependenciesOptions" }
			]
		},
		"NoUndeclaredDependenciesOptions": {
			"description": "Rule's options",
			"type": "object",
			"properties": {
				"devDependencies": {
					"description": "If set to `false`, then the rule will show an error when `devDependencies` are imported. Defaults to `true`.",
					"default": true,
					"allOf": [{ "$ref": "#/definitions/DependencyAvailability" }]
				},
				"optionalDependencies": {
					"description": "If set to `false`, then the rule will show an error when `optionalDependencies` are imported. Defaults to `true`.",
					"default": true,
					"allOf": [{ "$ref": "#/definitions/DependencyAvailability" }]
				},
				"peerDependencies": {
					"description": "If set to `false`, then the rule will show an error when `peerDependencies` are imported. Defaults to `true`.",
					"default": true,
					"allOf": [{ "$ref": "#/definitions/DependencyAvailability" }]
				}
			},
			"additionalProperties": false
		},
		"Nursery": {
			"description": "A list of rules that belong to this group",
			"type": "object",
			"properties": {
				"noCommonJs": {
					"description": "Disallow use of CommonJs module system in favor of ESM style imports.",
					"anyOf": [
						{ "$ref": "#/definitions/RuleConfiguration" },
						{ "type": "null" }
					]
				},
				"noDescendingSpecificity": {
					"description": "Disallow a lower specificity selector from coming after a higher specificity selector.",
					"anyOf": [
						{ "$ref": "#/definitions/RuleConfiguration" },
						{ "type": "null" }
					]
				},
				"noDocumentCookie": {
					"description": "Disallow direct assignments to document.cookie.",
					"anyOf": [
						{ "$ref": "#/definitions/RuleConfiguration" },
						{ "type": "null" }
					]
				},
				"noDocumentImportInPage": {
					"description": "Prevents importing next/document outside of pages/_document.jsx in Next.js projects.",
					"anyOf": [
						{ "$ref": "#/definitions/RuleConfiguration" },
						{ "type": "null" }
					]
				},
				"noDuplicateCustomProperties": {
					"description": "Disallow duplicate custom properties within declaration blocks.",
					"anyOf": [
						{ "$ref": "#/definitions/RuleConfiguration" },
						{ "type": "null" }
					]
				},
				"noDuplicateElseIf": {
					"description": "Disallow duplicate conditions in if-else-if chains",
					"anyOf": [
						{ "$ref": "#/definitions/RuleConfiguration" },
						{ "type": "null" }
					]
				},
				"noDuplicateProperties": {
					"description": "Disallow duplicate properties within declaration blocks.",
					"anyOf": [
						{ "$ref": "#/definitions/RuleConfiguration" },
						{ "type": "null" }
					]
				},
				"noDuplicatedFields": {
					"description": "No duplicated fields in GraphQL operations.",
					"anyOf": [
						{ "$ref": "#/definitions/RuleConfiguration" },
						{ "type": "null" }
					]
				},
				"noDynamicNamespaceImportAccess": {
					"description": "Disallow accessing namespace imports dynamically.",
					"anyOf": [
						{ "$ref": "#/definitions/RuleConfiguration" },
						{ "type": "null" }
					]
				},
				"noEnum": {
					"description": "Disallow TypeScript enum.",
					"anyOf": [
						{ "$ref": "#/definitions/RuleConfiguration" },
						{ "type": "null" }
					]
				},
				"noExportedImports": {
					"description": "Disallow exporting an imported variable.",
					"anyOf": [
						{ "$ref": "#/definitions/RuleConfiguration" },
						{ "type": "null" }
					]
				},
				"noGlobalDirnameFilename": {
					"description": "Disallow the use of __dirname and __filename in the global scope.",
					"anyOf": [
						{ "$ref": "#/definitions/RuleFixConfiguration" },
						{ "type": "null" }
					]
				},
				"noHeadElement": {
					"description": "Prevent usage of \\<head> element in a Next.js project.",
					"anyOf": [
						{ "$ref": "#/definitions/RuleConfiguration" },
						{ "type": "null" }
					]
				},
				"noHeadImportInDocument": {
					"description": "Prevent using the next/head module in pages/_document.js on Next.js projects.",
					"anyOf": [
						{ "$ref": "#/definitions/RuleConfiguration" },
						{ "type": "null" }
					]
				},
				"noImgElement": {
					"description": "Prevent usage of \\<img> element in a Next.js project.",
					"anyOf": [
						{ "$ref": "#/definitions/RuleConfiguration" },
						{ "type": "null" }
					]
				},
				"noIrregularWhitespace": {
					"description": "Disallows the use of irregular whitespace characters.",
					"anyOf": [
						{ "$ref": "#/definitions/RuleConfiguration" },
						{ "type": "null" }
					]
				},
				"noMissingVarFunction": {
					"description": "Disallow missing var function for css variables.",
					"anyOf": [
						{ "$ref": "#/definitions/RuleConfiguration" },
						{ "type": "null" }
					]
				},
				"noNestedTernary": {
					"description": "Disallow nested ternary expressions.",
					"anyOf": [
						{ "$ref": "#/definitions/RuleConfiguration" },
						{ "type": "null" }
					]
				},
				"noOctalEscape": {
					"description": "Disallow octal escape sequences in string literals",
					"anyOf": [
						{ "$ref": "#/definitions/RuleConfiguration" },
						{ "type": "null" }
					]
				},
				"noPackagePrivateImports": {
					"description": "Restricts imports of \"package private\" exports.",
					"anyOf": [
						{ "$ref": "#/definitions/RuleConfiguration" },
						{ "type": "null" }
					]
				},
				"noProcessEnv": {
					"description": "Disallow the use of process.env.",
					"anyOf": [
						{ "$ref": "#/definitions/RuleConfiguration" },
						{ "type": "null" }
					]
				},
				"noProcessGlobal": {
					"description": "Disallow the use of process global.",
					"anyOf": [
						{ "$ref": "#/definitions/RuleFixConfiguration" },
						{ "type": "null" }
					]
				},
				"noRestrictedImports": {
					"description": "Disallow specified modules when loaded by import or require.",
					"anyOf": [
						{ "$ref": "#/definitions/RestrictedImportsConfiguration" },
						{ "type": "null" }
					]
				},
				"noRestrictedTypes": {
					"description": "Disallow user defined types.",
					"anyOf": [
						{ "$ref": "#/definitions/NoRestrictedTypesConfiguration" },
						{ "type": "null" }
					]
				},
				"noSecrets": {
					"description": "Disallow usage of sensitive data such as API keys and tokens.",
					"anyOf": [
						{ "$ref": "#/definitions/NoSecretsConfiguration" },
						{ "type": "null" }
					]
				},
				"noStaticElementInteractions": {
					"description": "Enforce that static, visible elements (such as \\<div>) that have click handlers use the valid role attribute.",
					"anyOf": [
						{ "$ref": "#/definitions/RuleConfiguration" },
						{ "type": "null" }
					]
				},
				"noSubstr": {
					"description": "Enforce the use of String.slice() over String.substr() and String.substring().",
					"anyOf": [
						{ "$ref": "#/definitions/RuleFixConfiguration" },
						{ "type": "null" }
					]
				},
				"noTemplateCurlyInString": {
					"description": "Disallow template literal placeholder syntax in regular strings.",
					"anyOf": [
						{ "$ref": "#/definitions/RuleConfiguration" },
						{ "type": "null" }
					]
				},
<<<<<<< HEAD
				"noTsIgnore": {
					"description": "Prevents the use of the TypeScript directive @ts-ignore.",
					"anyOf": [
						{ "$ref": "#/definitions/RuleFixConfiguration" },
=======
				"noUnknownAtRule": {
					"description": "Disallow unknown at-rules.",
					"anyOf": [
						{ "$ref": "#/definitions/RuleConfiguration" },
>>>>>>> bca4d30d
						{ "type": "null" }
					]
				},
				"noUnknownPseudoClass": {
					"description": "Disallow unknown pseudo-class selectors.",
					"anyOf": [
						{ "$ref": "#/definitions/RuleConfiguration" },
						{ "type": "null" }
					]
				},
				"noUnknownPseudoElement": {
					"description": "Disallow unknown pseudo-element selectors.",
					"anyOf": [
						{ "$ref": "#/definitions/RuleConfiguration" },
						{ "type": "null" }
					]
				},
				"noUnknownTypeSelector": {
					"description": "Disallow unknown type selectors.",
					"anyOf": [
						{ "$ref": "#/definitions/RuleConfiguration" },
						{ "type": "null" }
					]
				},
				"noUnwantedPolyfillio": {
					"description": "Prevent duplicate polyfills from Polyfill.io.",
					"anyOf": [
						{ "$ref": "#/definitions/RuleConfiguration" },
						{ "type": "null" }
					]
				},
				"noUselessEscapeInRegex": {
					"description": "Disallow unnecessary escape sequence in regular expression literals.",
					"anyOf": [
						{ "$ref": "#/definitions/RuleFixConfiguration" },
						{ "type": "null" }
					]
				},
				"noUselessStringRaw": {
					"description": "Disallow unnecessary String.raw function in template string literals without any escape sequence.",
					"anyOf": [
						{ "$ref": "#/definitions/RuleConfiguration" },
						{ "type": "null" }
					]
				},
				"noUselessUndefined": {
					"description": "Disallow the use of useless undefined.",
					"anyOf": [
						{ "$ref": "#/definitions/RuleFixConfiguration" },
						{ "type": "null" }
					]
				},
				"noValueAtRule": {
					"description": "Disallow use of @value rule in css modules.",
					"anyOf": [
						{ "$ref": "#/definitions/RuleConfiguration" },
						{ "type": "null" }
					]
				},
				"recommended": {
					"description": "It enables the recommended rules for this group",
					"type": ["boolean", "null"]
				},
				"useAdjacentOverloadSignatures": {
					"description": "Disallow the use of overload signatures that are not next to each other.",
					"anyOf": [
						{ "$ref": "#/definitions/RuleConfiguration" },
						{ "type": "null" }
					]
				},
				"useAriaPropsSupportedByRole": {
					"description": "Enforce that ARIA properties are valid for the roles that are supported by the element.",
					"anyOf": [
						{ "$ref": "#/definitions/RuleConfiguration" },
						{ "type": "null" }
					]
				},
				"useAtIndex": {
					"description": "Use at() instead of integer index access.",
					"anyOf": [
						{ "$ref": "#/definitions/RuleFixConfiguration" },
						{ "type": "null" }
					]
				},
				"useCollapsedIf": {
					"description": "Enforce using single if instead of nested if clauses.",
					"anyOf": [
						{ "$ref": "#/definitions/RuleFixConfiguration" },
						{ "type": "null" }
					]
				},
				"useComponentExportOnlyModules": {
					"description": "Enforce declaring components only within modules that export React Components exclusively.",
					"anyOf": [
						{
							"$ref": "#/definitions/UseComponentExportOnlyModulesConfiguration"
						},
						{ "type": "null" }
					]
				},
				"useConsistentCurlyBraces": {
					"description": "This rule enforces consistent use of curly braces inside JSX attributes and JSX children.",
					"anyOf": [
						{ "$ref": "#/definitions/RuleFixConfiguration" },
						{ "type": "null" }
					]
				},
				"useConsistentMemberAccessibility": {
					"description": "Require consistent accessibility modifiers on class properties and methods.",
					"anyOf": [
						{
							"$ref": "#/definitions/ConsistentMemberAccessibilityConfiguration"
						},
						{ "type": "null" }
					]
				},
				"useDeprecatedReason": {
					"description": "Require specifying the reason argument when using @deprecated directive",
					"anyOf": [
						{ "$ref": "#/definitions/RuleConfiguration" },
						{ "type": "null" }
					]
				},
				"useExplicitType": {
					"description": "Require explicit return types on functions and class methods.",
					"anyOf": [
						{ "$ref": "#/definitions/RuleConfiguration" },
						{ "type": "null" }
					]
				},
				"useExportsLast": {
					"description": "Require that all exports are declared after all non-export statements.",
					"anyOf": [
						{ "$ref": "#/definitions/RuleConfiguration" },
						{ "type": "null" }
					]
				},
				"useGoogleFontDisplay": {
					"description": "Enforces the use of a recommended display strategy with Google Fonts.",
					"anyOf": [
						{ "$ref": "#/definitions/RuleConfiguration" },
						{ "type": "null" }
					]
				},
				"useGoogleFontPreconnect": {
					"description": "Ensure the preconnect attribute is used when using Google Fonts.",
					"anyOf": [
						{ "$ref": "#/definitions/RuleFixConfiguration" },
						{ "type": "null" }
					]
				},
				"useGuardForIn": {
					"description": "Require for-in loops to include an if statement.",
					"anyOf": [
						{ "$ref": "#/definitions/RuleConfiguration" },
						{ "type": "null" }
					]
				},
				"useNamedOperation": {
					"description": "Enforce specifying the name of GraphQL operations.",
					"anyOf": [
						{ "$ref": "#/definitions/RuleFixConfiguration" },
						{ "type": "null" }
					]
				},
				"useNamingConvention": {
					"description": "Validates that all enum values are capitalized.",
					"anyOf": [
						{ "$ref": "#/definitions/RuleConfiguration" },
						{ "type": "null" }
					]
				},
				"useSortedClasses": {
					"description": "Enforce the sorting of CSS utility classes.",
					"anyOf": [
						{ "$ref": "#/definitions/UtilityClassSortingConfiguration" },
						{ "type": "null" }
					]
				},
				"useStrictMode": {
					"description": "Enforce the use of the directive \"use strict\" in script files.",
					"anyOf": [
						{ "$ref": "#/definitions/RuleFixConfiguration" },
						{ "type": "null" }
					]
				},
				"useTrimStartEnd": {
					"description": "Enforce the use of String.trimStart() and String.trimEnd() over String.trimLeft() and String.trimRight().",
					"anyOf": [
						{ "$ref": "#/definitions/RuleFixConfiguration" },
						{ "type": "null" }
					]
				},
				"useValidAutocomplete": {
					"description": "Use valid values for the autocomplete attribute on input elements.",
					"anyOf": [
						{ "$ref": "#/definitions/UseValidAutocompleteConfiguration" },
						{ "type": "null" }
					]
				}
			},
			"additionalProperties": false
		},
		"Options": {
			"type": "object",
			"properties": {
				"importGroups": {
					"default": [],
					"type": "array",
					"items": { "$ref": "#/definitions/ImportGroup" }
				},
				"legacy": { "default": false, "type": "boolean" }
			},
			"additionalProperties": false
		},
		"OrganizeImports": {
			"type": "object",
			"properties": {
				"enabled": {
					"description": "Enables the organization of imports",
					"type": ["boolean", "null"]
				},
				"ignore": {
					"description": "A list of Unix shell style patterns. The formatter will ignore files/folders that will match these patterns.",
					"type": ["array", "null"],
					"items": { "type": "string" }
				},
				"include": {
					"description": "A list of Unix shell style patterns. The formatter will include files/folders that will match these patterns.",
					"type": ["array", "null"],
					"items": { "type": "string" }
				}
			},
			"additionalProperties": false
		},
		"OverrideFormatterConfiguration": {
			"type": "object",
			"properties": {
				"attributePosition": {
					"description": "The attribute position style.",
					"anyOf": [
						{ "$ref": "#/definitions/AttributePosition" },
						{ "type": "null" }
					]
				},
				"bracketSpacing": {
					"description": "Whether to insert spaces around brackets in object literals. Defaults to true.",
					"anyOf": [
						{ "$ref": "#/definitions/BracketSpacing" },
						{ "type": "null" }
					]
				},
				"enabled": { "type": ["boolean", "null"] },
				"formatWithErrors": {
					"description": "Stores whether formatting should be allowed to proceed if a given file has syntax errors",
					"type": ["boolean", "null"]
				},
				"indentStyle": {
					"description": "The indent style.",
					"anyOf": [{ "$ref": "#/definitions/IndentStyle" }, { "type": "null" }]
				},
				"indentWidth": {
					"description": "The size of the indentation, 2 by default",
					"anyOf": [{ "$ref": "#/definitions/IndentWidth" }, { "type": "null" }]
				},
				"lineEnding": {
					"description": "The type of line ending.",
					"anyOf": [{ "$ref": "#/definitions/LineEnding" }, { "type": "null" }]
				},
				"lineWidth": {
					"description": "What's the max width of a line. Defaults to 80.",
					"anyOf": [{ "$ref": "#/definitions/LineWidth" }, { "type": "null" }]
				}
			},
			"additionalProperties": false
		},
		"OverrideLinterConfiguration": {
			"type": "object",
			"properties": {
				"domains": {
					"description": "List of rules",
					"type": ["object", "null"],
					"additionalProperties": { "$ref": "#/definitions/RuleDomainValue" }
				},
				"enabled": {
					"description": "if `false`, it disables the feature and the linter won't be executed. `true` by default",
					"type": ["boolean", "null"]
				},
				"rules": {
					"description": "List of rules",
					"anyOf": [{ "$ref": "#/definitions/Rules" }, { "type": "null" }]
				}
			},
			"additionalProperties": false
		},
		"OverrideOrganizeImportsConfiguration": {
			"type": "object",
			"properties": {
				"enabled": {
					"description": "if `false`, it disables the feature and the linter won't be executed. `true` by default",
					"type": ["boolean", "null"]
				}
			},
			"additionalProperties": false
		},
		"OverridePattern": {
			"type": "object",
			"properties": {
				"css": {
					"description": "Specific configuration for the Css language",
					"anyOf": [
						{ "$ref": "#/definitions/CssConfiguration" },
						{ "type": "null" }
					]
				},
				"formatter": {
					"description": "Specific configuration for the Json language",
					"anyOf": [
						{ "$ref": "#/definitions/OverrideFormatterConfiguration" },
						{ "type": "null" }
					]
				},
				"graphql": {
					"description": "Specific configuration for the Graphql language",
					"anyOf": [
						{ "$ref": "#/definitions/GraphqlConfiguration" },
						{ "type": "null" }
					]
				},
				"ignore": {
					"description": "A list of Unix shell style patterns. The formatter will ignore files/folders that will match these patterns.",
					"type": ["array", "null"],
					"items": { "type": "string" }
				},
				"include": {
					"description": "A list of Unix shell style patterns. The formatter will include files/folders that will match these patterns.",
					"type": ["array", "null"],
					"items": { "type": "string" }
				},
				"javascript": {
					"description": "Specific configuration for the JavaScript language",
					"anyOf": [
						{ "$ref": "#/definitions/JavascriptConfiguration" },
						{ "type": "null" }
					]
				},
				"json": {
					"description": "Specific configuration for the Json language",
					"anyOf": [
						{ "$ref": "#/definitions/JsonConfiguration" },
						{ "type": "null" }
					]
				},
				"linter": {
					"description": "Specific configuration for the Json language",
					"anyOf": [
						{ "$ref": "#/definitions/OverrideLinterConfiguration" },
						{ "type": "null" }
					]
				},
				"organizeImports": {
					"description": "Specific configuration for the Json language",
					"anyOf": [
						{ "$ref": "#/definitions/OverrideOrganizeImportsConfiguration" },
						{ "type": "null" }
					]
				}
			},
			"additionalProperties": false
		},
		"Overrides": {
			"type": "array",
			"items": { "$ref": "#/definitions/OverridePattern" }
		},
		"Performance": {
			"description": "A list of rules that belong to this group",
			"type": "object",
			"properties": {
				"noAccumulatingSpread": {
					"description": "Disallow the use of spread (...) syntax on accumulators.",
					"anyOf": [
						{ "$ref": "#/definitions/RuleConfiguration" },
						{ "type": "null" }
					]
				},
				"noBarrelFile": {
					"description": "Disallow the use of barrel file.",
					"anyOf": [
						{ "$ref": "#/definitions/RuleConfiguration" },
						{ "type": "null" }
					]
				},
				"noDelete": {
					"description": "Disallow the use of the delete operator.",
					"anyOf": [
						{ "$ref": "#/definitions/RuleFixConfiguration" },
						{ "type": "null" }
					]
				},
				"noReExportAll": {
					"description": "Avoid re-export all.",
					"anyOf": [
						{ "$ref": "#/definitions/RuleConfiguration" },
						{ "type": "null" }
					]
				},
				"recommended": {
					"description": "It enables the recommended rules for this group",
					"type": ["boolean", "null"]
				},
				"useTopLevelRegex": {
					"description": "Require regex literals to be declared at the top level.",
					"anyOf": [
						{ "$ref": "#/definitions/RuleConfiguration" },
						{ "type": "null" }
					]
				}
			},
			"additionalProperties": false
		},
		"PluginConfiguration": { "anyOf": [{ "type": "string" }] },
		"Plugins": {
			"type": "array",
			"items": { "$ref": "#/definitions/PluginConfiguration" }
		},
		"PredefinedImportGroup": {
			"type": "string",
			"enum": [":blank-line:", ":bun:", ":node:", ":types:"]
		},
		"QuoteProperties": { "type": "string", "enum": ["asNeeded", "preserve"] },
		"QuoteStyle": { "type": "string", "enum": ["double", "single"] },
		"Regex": { "type": "string" },
		"RestrictedGlobalsConfiguration": {
			"anyOf": [
				{ "$ref": "#/definitions/RulePlainConfiguration" },
				{ "$ref": "#/definitions/RuleWithRestrictedGlobalsOptions" }
			]
		},
		"RestrictedGlobalsOptions": {
			"description": "Options for the rule `noRestrictedGlobals`.",
			"type": "object",
			"properties": {
				"deniedGlobals": {
					"description": "A list of names that should trigger the rule",
					"type": "array",
					"items": { "type": "string" }
				}
			},
			"additionalProperties": false
		},
		"RestrictedImportsConfiguration": {
			"anyOf": [
				{ "$ref": "#/definitions/RulePlainConfiguration" },
				{ "$ref": "#/definitions/RuleWithRestrictedImportsOptions" }
			]
		},
		"RestrictedImportsOptions": {
			"description": "Options for the rule `noRestrictedImports`.",
			"type": "object",
			"properties": {
				"paths": {
					"description": "A list of import paths that should trigger the rule.",
					"type": "object",
					"additionalProperties": {
						"$ref": "#/definitions/CustomRestrictedImport"
					}
				}
			},
			"additionalProperties": false
		},
		"RestrictedModifier": {
			"type": "string",
			"enum": ["abstract", "private", "protected", "readonly", "static"]
		},
		"RuleAssistConfiguration_for_Null": {
			"anyOf": [
				{ "$ref": "#/definitions/RuleAssistPlainConfiguration" },
				{ "$ref": "#/definitions/RuleAssistWithOptions_for_Null" }
			]
		},
		"RuleAssistConfiguration_for_Options": {
			"anyOf": [
				{ "$ref": "#/definitions/RuleAssistPlainConfiguration" },
				{ "$ref": "#/definitions/RuleAssistWithOptions_for_Options" }
			]
		},
		"RuleAssistPlainConfiguration": { "type": "string", "enum": ["off", "on"] },
		"RuleAssistWithOptions_for_Null": {
			"type": "object",
			"required": ["level", "options"],
			"properties": {
				"level": {
					"description": "The severity of the emitted diagnostics by the rule",
					"allOf": [{ "$ref": "#/definitions/RuleAssistPlainConfiguration" }]
				},
				"options": { "description": "Rule's options", "type": "null" }
			},
			"additionalProperties": false
		},
		"RuleAssistWithOptions_for_Options": {
			"type": "object",
			"required": ["level", "options"],
			"properties": {
				"level": {
					"description": "The severity of the emitted diagnostics by the rule",
					"allOf": [{ "$ref": "#/definitions/RuleAssistPlainConfiguration" }]
				},
				"options": {
					"description": "Rule's options",
					"allOf": [{ "$ref": "#/definitions/Options" }]
				}
			},
			"additionalProperties": false
		},
		"RuleConfiguration": {
			"anyOf": [
				{ "$ref": "#/definitions/RulePlainConfiguration" },
				{ "$ref": "#/definitions/RuleWithNoOptions" }
			]
		},
		"RuleDomainValue": {
			"oneOf": [
				{
					"description": "Enables all the rules that belong to this domain",
					"type": "string",
					"enum": ["all"]
				},
				{
					"description": "Disables all the rules that belong to this domain",
					"type": "string",
					"enum": ["none"]
				},
				{
					"description": "It enables only the recommended rules for this domain",
					"type": "string",
					"enum": ["recommended"]
				}
			]
		},
		"RuleFixConfiguration": {
			"anyOf": [
				{ "$ref": "#/definitions/RulePlainConfiguration" },
				{ "$ref": "#/definitions/RuleWithFixNoOptions" }
			]
		},
		"RulePlainConfiguration": {
			"oneOf": [
				{ "type": "string", "enum": ["off"] },
				{
					"description": "Enables the rule using the default severity of the rule",
					"type": "string",
					"enum": ["on"]
				},
				{
					"description": "Enables the rule, and it will emit a diagnostic with information severity",
					"type": "string",
					"enum": ["info"]
				},
				{
					"description": "Enables the rule, and it will emit a diagnostic with warning severity",
					"type": "string",
					"enum": ["warn"]
				},
				{
					"description": "Enables the rule, and it will emit a diagnostic with error severity",
					"type": "string",
					"enum": ["error"]
				}
			]
		},
		"RuleWithAllowDomainOptions": {
			"type": "object",
			"required": ["level"],
			"properties": {
				"fix": {
					"description": "The kind of the code actions emitted by the rule",
					"anyOf": [{ "$ref": "#/definitions/FixKind" }, { "type": "null" }]
				},
				"level": {
					"description": "The severity of the emitted diagnostics by the rule",
					"allOf": [{ "$ref": "#/definitions/RulePlainConfiguration" }]
				},
				"options": {
					"description": "Rule's options",
					"allOf": [{ "$ref": "#/definitions/AllowDomainOptions" }]
				}
			},
			"additionalProperties": false
		},
		"RuleWithComplexityOptions": {
			"type": "object",
			"required": ["level"],
			"properties": {
				"level": {
					"description": "The severity of the emitted diagnostics by the rule",
					"allOf": [{ "$ref": "#/definitions/RulePlainConfiguration" }]
				},
				"options": {
					"description": "Rule's options",
					"allOf": [{ "$ref": "#/definitions/ComplexityOptions" }]
				}
			},
			"additionalProperties": false
		},
		"RuleWithConsistentArrayTypeOptions": {
			"type": "object",
			"required": ["level"],
			"properties": {
				"fix": {
					"description": "The kind of the code actions emitted by the rule",
					"anyOf": [{ "$ref": "#/definitions/FixKind" }, { "type": "null" }]
				},
				"level": {
					"description": "The severity of the emitted diagnostics by the rule",
					"allOf": [{ "$ref": "#/definitions/RulePlainConfiguration" }]
				},
				"options": {
					"description": "Rule's options",
					"allOf": [{ "$ref": "#/definitions/ConsistentArrayTypeOptions" }]
				}
			},
			"additionalProperties": false
		},
		"RuleWithConsistentMemberAccessibilityOptions": {
			"type": "object",
			"required": ["level"],
			"properties": {
				"level": {
					"description": "The severity of the emitted diagnostics by the rule",
					"allOf": [{ "$ref": "#/definitions/RulePlainConfiguration" }]
				},
				"options": {
					"description": "Rule's options",
					"allOf": [
						{ "$ref": "#/definitions/ConsistentMemberAccessibilityOptions" }
					]
				}
			},
			"additionalProperties": false
		},
		"RuleWithDeprecatedHooksOptions": {
			"type": "object",
			"required": ["level"],
			"properties": {
				"level": {
					"description": "The severity of the emitted diagnostics by the rule",
					"allOf": [{ "$ref": "#/definitions/RulePlainConfiguration" }]
				},
				"options": {
					"description": "Rule's options",
					"allOf": [{ "$ref": "#/definitions/DeprecatedHooksOptions" }]
				}
			},
			"additionalProperties": false
		},
		"RuleWithFilenamingConventionOptions": {
			"type": "object",
			"required": ["level"],
			"properties": {
				"level": {
					"description": "The severity of the emitted diagnostics by the rule",
					"allOf": [{ "$ref": "#/definitions/RulePlainConfiguration" }]
				},
				"options": {
					"description": "Rule's options",
					"allOf": [{ "$ref": "#/definitions/FilenamingConventionOptions" }]
				}
			},
			"additionalProperties": false
		},
		"RuleWithFixNoOptions": {
			"type": "object",
			"required": ["level"],
			"properties": {
				"fix": {
					"description": "The kind of the code actions emitted by the rule",
					"anyOf": [{ "$ref": "#/definitions/FixKind" }, { "type": "null" }]
				},
				"level": {
					"description": "The severity of the emitted diagnostics by the rule",
					"allOf": [{ "$ref": "#/definitions/RulePlainConfiguration" }]
				}
			},
			"additionalProperties": false
		},
		"RuleWithNamingConventionOptions": {
			"type": "object",
			"required": ["level"],
			"properties": {
				"fix": {
					"description": "The kind of the code actions emitted by the rule",
					"anyOf": [{ "$ref": "#/definitions/FixKind" }, { "type": "null" }]
				},
				"level": {
					"description": "The severity of the emitted diagnostics by the rule",
					"allOf": [{ "$ref": "#/definitions/RulePlainConfiguration" }]
				},
				"options": {
					"description": "Rule's options",
					"allOf": [{ "$ref": "#/definitions/NamingConventionOptions" }]
				}
			},
			"additionalProperties": false
		},
		"RuleWithNoConsoleOptions": {
			"type": "object",
			"required": ["level"],
			"properties": {
				"fix": {
					"description": "The kind of the code actions emitted by the rule",
					"anyOf": [{ "$ref": "#/definitions/FixKind" }, { "type": "null" }]
				},
				"level": {
					"description": "The severity of the emitted diagnostics by the rule",
					"allOf": [{ "$ref": "#/definitions/RulePlainConfiguration" }]
				},
				"options": {
					"description": "Rule's options",
					"allOf": [{ "$ref": "#/definitions/NoConsoleOptions" }]
				}
			},
			"additionalProperties": false
		},
		"RuleWithNoDoubleEqualsOptions": {
			"type": "object",
			"required": ["level"],
			"properties": {
				"fix": {
					"description": "The kind of the code actions emitted by the rule",
					"anyOf": [{ "$ref": "#/definitions/FixKind" }, { "type": "null" }]
				},
				"level": {
					"description": "The severity of the emitted diagnostics by the rule",
					"allOf": [{ "$ref": "#/definitions/RulePlainConfiguration" }]
				},
				"options": {
					"description": "Rule's options",
					"allOf": [{ "$ref": "#/definitions/NoDoubleEqualsOptions" }]
				}
			},
			"additionalProperties": false
		},
		"RuleWithNoForEachOptions": {
			"type": "object",
			"required": ["level"],
			"properties": {
				"level": {
					"description": "The severity of the emitted diagnostics by the rule",
					"allOf": [{ "$ref": "#/definitions/RulePlainConfiguration" }]
				},
				"options": {
					"description": "Rule's options",
					"allOf": [{ "$ref": "#/definitions/NoForEachOptions" }]
				}
			},
			"additionalProperties": false
		},
		"RuleWithNoLabelWithoutControlOptions": {
			"type": "object",
			"required": ["level"],
			"properties": {
				"level": {
					"description": "The severity of the emitted diagnostics by the rule",
					"allOf": [{ "$ref": "#/definitions/RulePlainConfiguration" }]
				},
				"options": {
					"description": "Rule's options",
					"allOf": [{ "$ref": "#/definitions/NoLabelWithoutControlOptions" }]
				}
			},
			"additionalProperties": false
		},
		"RuleWithNoOptions": {
			"type": "object",
			"required": ["level"],
			"properties": {
				"level": {
					"description": "The severity of the emitted diagnostics by the rule",
					"allOf": [{ "$ref": "#/definitions/RulePlainConfiguration" }]
				}
			},
			"additionalProperties": false
		},
		"RuleWithNoRestrictedTypesOptions": {
			"type": "object",
			"required": ["level"],
			"properties": {
				"fix": {
					"description": "The kind of the code actions emitted by the rule",
					"anyOf": [{ "$ref": "#/definitions/FixKind" }, { "type": "null" }]
				},
				"level": {
					"description": "The severity of the emitted diagnostics by the rule",
					"allOf": [{ "$ref": "#/definitions/RulePlainConfiguration" }]
				},
				"options": {
					"description": "Rule's options",
					"allOf": [{ "$ref": "#/definitions/NoRestrictedTypesOptions" }]
				}
			},
			"additionalProperties": false
		},
		"RuleWithNoSecretsOptions": {
			"type": "object",
			"required": ["level"],
			"properties": {
				"level": {
					"description": "The severity of the emitted diagnostics by the rule",
					"allOf": [{ "$ref": "#/definitions/RulePlainConfiguration" }]
				},
				"options": {
					"description": "Rule's options",
					"allOf": [{ "$ref": "#/definitions/NoSecretsOptions" }]
				}
			},
			"additionalProperties": false
		},
		"RuleWithNoUndeclaredDependenciesOptions": {
			"type": "object",
			"required": ["level"],
			"properties": {
				"level": {
					"description": "The severity of the emitted diagnostics by the rule",
					"allOf": [{ "$ref": "#/definitions/RulePlainConfiguration" }]
				},
				"options": {
					"description": "Rule's options",
					"allOf": [{ "$ref": "#/definitions/NoUndeclaredDependenciesOptions" }]
				}
			},
			"additionalProperties": false
		},
		"RuleWithRestrictedGlobalsOptions": {
			"type": "object",
			"required": ["level"],
			"properties": {
				"level": {
					"description": "The severity of the emitted diagnostics by the rule",
					"allOf": [{ "$ref": "#/definitions/RulePlainConfiguration" }]
				},
				"options": {
					"description": "Rule's options",
					"allOf": [{ "$ref": "#/definitions/RestrictedGlobalsOptions" }]
				}
			},
			"additionalProperties": false
		},
		"RuleWithRestrictedImportsOptions": {
			"type": "object",
			"required": ["level"],
			"properties": {
				"level": {
					"description": "The severity of the emitted diagnostics by the rule",
					"allOf": [{ "$ref": "#/definitions/RulePlainConfiguration" }]
				},
				"options": {
					"description": "Rule's options",
					"allOf": [{ "$ref": "#/definitions/RestrictedImportsOptions" }]
				}
			},
			"additionalProperties": false
		},
		"RuleWithUndeclaredVariablesOptions": {
			"type": "object",
			"required": ["level"],
			"properties": {
				"level": {
					"description": "The severity of the emitted diagnostics by the rule",
					"allOf": [{ "$ref": "#/definitions/RulePlainConfiguration" }]
				},
				"options": {
					"description": "Rule's options",
					"allOf": [{ "$ref": "#/definitions/UndeclaredVariablesOptions" }]
				}
			},
			"additionalProperties": false
		},
		"RuleWithUseComponentExportOnlyModulesOptions": {
			"type": "object",
			"required": ["level"],
			"properties": {
				"level": {
					"description": "The severity of the emitted diagnostics by the rule",
					"allOf": [{ "$ref": "#/definitions/RulePlainConfiguration" }]
				},
				"options": {
					"description": "Rule's options",
					"allOf": [
						{ "$ref": "#/definitions/UseComponentExportOnlyModulesOptions" }
					]
				}
			},
			"additionalProperties": false
		},
		"RuleWithUseExhaustiveDependenciesOptions": {
			"type": "object",
			"required": ["level"],
			"properties": {
				"level": {
					"description": "The severity of the emitted diagnostics by the rule",
					"allOf": [{ "$ref": "#/definitions/RulePlainConfiguration" }]
				},
				"options": {
					"description": "Rule's options",
					"allOf": [
						{ "$ref": "#/definitions/UseExhaustiveDependenciesOptions" }
					]
				}
			},
			"additionalProperties": false
		},
		"RuleWithUseImportExtensionsOptions": {
			"type": "object",
			"required": ["level"],
			"properties": {
				"fix": {
					"description": "The kind of the code actions emitted by the rule",
					"anyOf": [{ "$ref": "#/definitions/FixKind" }, { "type": "null" }]
				},
				"level": {
					"description": "The severity of the emitted diagnostics by the rule",
					"allOf": [{ "$ref": "#/definitions/RulePlainConfiguration" }]
				},
				"options": {
					"description": "Rule's options",
					"allOf": [{ "$ref": "#/definitions/UseImportExtensionsOptions" }]
				}
			},
			"additionalProperties": false
		},
		"RuleWithUseSelfClosingElementsOptions": {
			"type": "object",
			"required": ["level"],
			"properties": {
				"fix": {
					"description": "The kind of the code actions emitted by the rule",
					"anyOf": [{ "$ref": "#/definitions/FixKind" }, { "type": "null" }]
				},
				"level": {
					"description": "The severity of the emitted diagnostics by the rule",
					"allOf": [{ "$ref": "#/definitions/RulePlainConfiguration" }]
				},
				"options": {
					"description": "Rule's options",
					"allOf": [{ "$ref": "#/definitions/UseSelfClosingElementsOptions" }]
				}
			},
			"additionalProperties": false
		},
		"RuleWithUseValidAutocompleteOptions": {
			"type": "object",
			"required": ["level"],
			"properties": {
				"level": {
					"description": "The severity of the emitted diagnostics by the rule",
					"allOf": [{ "$ref": "#/definitions/RulePlainConfiguration" }]
				},
				"options": {
					"description": "Rule's options",
					"allOf": [{ "$ref": "#/definitions/UseValidAutocompleteOptions" }]
				}
			},
			"additionalProperties": false
		},
		"RuleWithUtilityClassSortingOptions": {
			"type": "object",
			"required": ["level"],
			"properties": {
				"fix": {
					"description": "The kind of the code actions emitted by the rule",
					"anyOf": [{ "$ref": "#/definitions/FixKind" }, { "type": "null" }]
				},
				"level": {
					"description": "The severity of the emitted diagnostics by the rule",
					"allOf": [{ "$ref": "#/definitions/RulePlainConfiguration" }]
				},
				"options": {
					"description": "Rule's options",
					"allOf": [{ "$ref": "#/definitions/UtilityClassSortingOptions" }]
				}
			},
			"additionalProperties": false
		},
		"RuleWithValidAriaRoleOptions": {
			"type": "object",
			"required": ["level"],
			"properties": {
				"fix": {
					"description": "The kind of the code actions emitted by the rule",
					"anyOf": [{ "$ref": "#/definitions/FixKind" }, { "type": "null" }]
				},
				"level": {
					"description": "The severity of the emitted diagnostics by the rule",
					"allOf": [{ "$ref": "#/definitions/RulePlainConfiguration" }]
				},
				"options": {
					"description": "Rule's options",
					"allOf": [{ "$ref": "#/definitions/ValidAriaRoleOptions" }]
				}
			},
			"additionalProperties": false
		},
		"Rules": {
			"type": "object",
			"properties": {
				"a11y": {
					"anyOf": [{ "$ref": "#/definitions/A11y" }, { "type": "null" }]
				},
				"complexity": {
					"anyOf": [{ "$ref": "#/definitions/Complexity" }, { "type": "null" }]
				},
				"correctness": {
					"anyOf": [{ "$ref": "#/definitions/Correctness" }, { "type": "null" }]
				},
				"nursery": {
					"anyOf": [{ "$ref": "#/definitions/Nursery" }, { "type": "null" }]
				},
				"performance": {
					"anyOf": [{ "$ref": "#/definitions/Performance" }, { "type": "null" }]
				},
				"recommended": {
					"description": "It enables the lint rules recommended by Biome. `true` by default.",
					"type": ["boolean", "null"]
				},
				"security": {
					"anyOf": [{ "$ref": "#/definitions/Security" }, { "type": "null" }]
				},
				"style": {
					"anyOf": [{ "$ref": "#/definitions/Style" }, { "type": "null" }]
				},
				"suspicious": {
					"anyOf": [{ "$ref": "#/definitions/Suspicious" }, { "type": "null" }]
				}
			},
			"additionalProperties": false
		},
		"Scope": { "type": "string", "enum": ["any", "global"] },
		"Security": {
			"description": "A list of rules that belong to this group",
			"type": "object",
			"properties": {
				"noDangerouslySetInnerHtml": {
					"description": "Prevent the usage of dangerous JSX props",
					"anyOf": [
						{ "$ref": "#/definitions/RuleConfiguration" },
						{ "type": "null" }
					]
				},
				"noDangerouslySetInnerHtmlWithChildren": {
					"description": "Report when a DOM element or a component uses both children and dangerouslySetInnerHTML prop.",
					"anyOf": [
						{ "$ref": "#/definitions/RuleConfiguration" },
						{ "type": "null" }
					]
				},
				"noGlobalEval": {
					"description": "Disallow the use of global eval().",
					"anyOf": [
						{ "$ref": "#/definitions/RuleConfiguration" },
						{ "type": "null" }
					]
				},
				"recommended": {
					"description": "It enables the recommended rules for this group",
					"type": ["boolean", "null"]
				}
			},
			"additionalProperties": false
		},
		"Selector": {
			"type": "object",
			"properties": {
				"kind": {
					"description": "Declaration kind",
					"allOf": [{ "$ref": "#/definitions/Kind" }]
				},
				"modifiers": {
					"description": "Modifiers used on the declaration",
					"allOf": [{ "$ref": "#/definitions/Modifiers" }]
				},
				"scope": {
					"description": "Scope of the declaration",
					"allOf": [{ "$ref": "#/definitions/Scope" }]
				}
			},
			"additionalProperties": false
		},
		"Semicolons": { "type": "string", "enum": ["always", "asNeeded"] },
		"Source": {
			"description": "A list of rules that belong to this group",
			"type": "object",
			"properties": {
				"organizeImports": {
					"description": "Provides a whole-source code action to sort the imports in the file using import groups and natural ordering.",
					"anyOf": [
						{ "$ref": "#/definitions/RuleAssistConfiguration_for_Options" },
						{ "type": "null" }
					]
				},
				"useSortedAttributes": {
					"description": "Enforce attribute sorting in JSX elements.",
					"anyOf": [
						{ "$ref": "#/definitions/RuleAssistConfiguration_for_Null" },
						{ "type": "null" }
					]
				},
				"useSortedKeys": {
					"description": "Sorts the keys of a JSON object in natural order",
					"anyOf": [
						{ "$ref": "#/definitions/RuleAssistConfiguration_for_Null" },
						{ "type": "null" }
					]
				}
			},
			"additionalProperties": false
		},
		"StableHookResult": {
			"oneOf": [
				{
					"description": "Whether the hook has a stable result.",
					"type": "boolean"
				},
				{
					"description": "Used to indicate the hook returns an array and some of its indices have stable identities.",
					"type": "array",
					"items": {
						"type": "integer",
						"format": "uint8",
						"maximum": 255.0,
						"minimum": 0.0
					},
					"minItems": 1
				}
			]
		},
		"Style": {
			"description": "A list of rules that belong to this group",
			"type": "object",
			"properties": {
				"noArguments": {
					"description": "Disallow the use of arguments.",
					"anyOf": [
						{ "$ref": "#/definitions/RuleConfiguration" },
						{ "type": "null" }
					]
				},
				"noCommaOperator": {
					"description": "Disallow comma operator.",
					"anyOf": [
						{ "$ref": "#/definitions/RuleConfiguration" },
						{ "type": "null" }
					]
				},
				"noDefaultExport": {
					"description": "Disallow default exports.",
					"anyOf": [
						{ "$ref": "#/definitions/RuleConfiguration" },
						{ "type": "null" }
					]
				},
				"noDoneCallback": {
					"description": "Disallow using a callback in asynchronous tests and hooks.",
					"anyOf": [
						{ "$ref": "#/definitions/RuleConfiguration" },
						{ "type": "null" }
					]
				},
				"noImplicitBoolean": {
					"description": "Disallow implicit true values on JSX boolean attributes",
					"anyOf": [
						{ "$ref": "#/definitions/RuleFixConfiguration" },
						{ "type": "null" }
					]
				},
				"noInferrableTypes": {
					"description": "Disallow type annotations for variables, parameters, and class properties initialized with a literal expression.",
					"anyOf": [
						{ "$ref": "#/definitions/RuleFixConfiguration" },
						{ "type": "null" }
					]
				},
				"noNamespace": {
					"description": "Disallow the use of TypeScript's namespaces.",
					"anyOf": [
						{ "$ref": "#/definitions/RuleConfiguration" },
						{ "type": "null" }
					]
				},
				"noNamespaceImport": {
					"description": "Disallow the use of namespace imports.",
					"anyOf": [
						{ "$ref": "#/definitions/RuleConfiguration" },
						{ "type": "null" }
					]
				},
				"noNegationElse": {
					"description": "Disallow negation in the condition of an if statement if it has an else clause.",
					"anyOf": [
						{ "$ref": "#/definitions/RuleFixConfiguration" },
						{ "type": "null" }
					]
				},
				"noNonNullAssertion": {
					"description": "Disallow non-null assertions using the ! postfix operator.",
					"anyOf": [
						{ "$ref": "#/definitions/RuleFixConfiguration" },
						{ "type": "null" }
					]
				},
				"noParameterAssign": {
					"description": "Disallow reassigning function parameters.",
					"anyOf": [
						{ "$ref": "#/definitions/RuleConfiguration" },
						{ "type": "null" }
					]
				},
				"noParameterProperties": {
					"description": "Disallow the use of parameter properties in class constructors.",
					"anyOf": [
						{ "$ref": "#/definitions/RuleConfiguration" },
						{ "type": "null" }
					]
				},
				"noRestrictedGlobals": {
					"description": "This rule allows you to specify global variable names that you don’t want to use in your application.",
					"anyOf": [
						{ "$ref": "#/definitions/RestrictedGlobalsConfiguration" },
						{ "type": "null" }
					]
				},
				"noShoutyConstants": {
					"description": "Disallow the use of constants which its value is the upper-case version of its name.",
					"anyOf": [
						{ "$ref": "#/definitions/RuleFixConfiguration" },
						{ "type": "null" }
					]
				},
				"noUnusedTemplateLiteral": {
					"description": "Disallow template literals if interpolation and special-character handling are not needed",
					"anyOf": [
						{ "$ref": "#/definitions/RuleFixConfiguration" },
						{ "type": "null" }
					]
				},
				"noUselessElse": {
					"description": "Disallow else block when the if block breaks early.",
					"anyOf": [
						{ "$ref": "#/definitions/RuleFixConfiguration" },
						{ "type": "null" }
					]
				},
				"noVar": {
					"description": "Disallow the use of var",
					"anyOf": [
						{ "$ref": "#/definitions/RuleFixConfiguration" },
						{ "type": "null" }
					]
				},
				"noYodaExpression": {
					"description": "Disallow the use of yoda expressions.",
					"anyOf": [
						{ "$ref": "#/definitions/RuleFixConfiguration" },
						{ "type": "null" }
					]
				},
				"recommended": {
					"description": "It enables the recommended rules for this group",
					"type": ["boolean", "null"]
				},
				"useAsConstAssertion": {
					"description": "Enforce the use of as const over literal type and type annotation.",
					"anyOf": [
						{ "$ref": "#/definitions/RuleFixConfiguration" },
						{ "type": "null" }
					]
				},
				"useBlockStatements": {
					"description": "Requires following curly brace conventions.",
					"anyOf": [
						{ "$ref": "#/definitions/RuleFixConfiguration" },
						{ "type": "null" }
					]
				},
				"useCollapsedElseIf": {
					"description": "Enforce using else if instead of nested if in else clauses.",
					"anyOf": [
						{ "$ref": "#/definitions/RuleFixConfiguration" },
						{ "type": "null" }
					]
				},
				"useConsistentArrayType": {
					"description": "Require consistently using either T\\[] or Array\\<T>",
					"anyOf": [
						{ "$ref": "#/definitions/ConsistentArrayTypeConfiguration" },
						{ "type": "null" }
					]
				},
				"useConsistentBuiltinInstantiation": {
					"description": "Enforce the use of new for all builtins, except String, Number and Boolean.",
					"anyOf": [
						{ "$ref": "#/definitions/RuleFixConfiguration" },
						{ "type": "null" }
					]
				},
				"useConst": {
					"description": "Require const declarations for variables that are only assigned once.",
					"anyOf": [
						{ "$ref": "#/definitions/RuleFixConfiguration" },
						{ "type": "null" }
					]
				},
				"useDefaultParameterLast": {
					"description": "Enforce default function parameters and optional function parameters to be last.",
					"anyOf": [
						{ "$ref": "#/definitions/RuleFixConfiguration" },
						{ "type": "null" }
					]
				},
				"useDefaultSwitchClause": {
					"description": "Require the default clause in switch statements.",
					"anyOf": [
						{ "$ref": "#/definitions/RuleConfiguration" },
						{ "type": "null" }
					]
				},
				"useEnumInitializers": {
					"description": "Require that each enum member value be explicitly initialized.",
					"anyOf": [
						{ "$ref": "#/definitions/RuleFixConfiguration" },
						{ "type": "null" }
					]
				},
				"useExplicitLengthCheck": {
					"description": "Enforce explicitly comparing the length, size, byteLength or byteOffset property of a value.",
					"anyOf": [
						{ "$ref": "#/definitions/RuleFixConfiguration" },
						{ "type": "null" }
					]
				},
				"useExponentiationOperator": {
					"description": "Disallow the use of Math.pow in favor of the ** operator.",
					"anyOf": [
						{ "$ref": "#/definitions/RuleFixConfiguration" },
						{ "type": "null" }
					]
				},
				"useExportType": {
					"description": "Promotes the use of export type for types.",
					"anyOf": [
						{ "$ref": "#/definitions/RuleFixConfiguration" },
						{ "type": "null" }
					]
				},
				"useFilenamingConvention": {
					"description": "Enforce naming conventions for JavaScript and TypeScript filenames.",
					"anyOf": [
						{ "$ref": "#/definitions/FilenamingConventionConfiguration" },
						{ "type": "null" }
					]
				},
				"useForOf": {
					"description": "This rule recommends a for-of loop when in a for loop, the index used to extract an item from the iterated array.",
					"anyOf": [
						{ "$ref": "#/definitions/RuleConfiguration" },
						{ "type": "null" }
					]
				},
				"useFragmentSyntax": {
					"description": "This rule enforces the use of \\<>...\\</> over \\<Fragment>...\\</Fragment>.",
					"anyOf": [
						{ "$ref": "#/definitions/RuleFixConfiguration" },
						{ "type": "null" }
					]
				},
				"useImportType": {
					"description": "Promotes the use of import type for types.",
					"anyOf": [
						{ "$ref": "#/definitions/RuleFixConfiguration" },
						{ "type": "null" }
					]
				},
				"useLiteralEnumMembers": {
					"description": "Require all enum members to be literal values.",
					"anyOf": [
						{ "$ref": "#/definitions/RuleConfiguration" },
						{ "type": "null" }
					]
				},
				"useNamingConvention": {
					"description": "Enforce naming conventions for everything across a codebase.",
					"anyOf": [
						{ "$ref": "#/definitions/NamingConventionConfiguration" },
						{ "type": "null" }
					]
				},
				"useNodeAssertStrict": {
					"description": "Promotes the usage of node:assert/strict over node:assert.",
					"anyOf": [
						{ "$ref": "#/definitions/RuleFixConfiguration" },
						{ "type": "null" }
					]
				},
				"useNodejsImportProtocol": {
					"description": "Enforces using the node: protocol for Node.js builtin modules.",
					"anyOf": [
						{ "$ref": "#/definitions/RuleFixConfiguration" },
						{ "type": "null" }
					]
				},
				"useNumberNamespace": {
					"description": "Use the Number properties instead of global ones.",
					"anyOf": [
						{ "$ref": "#/definitions/RuleFixConfiguration" },
						{ "type": "null" }
					]
				},
				"useNumericLiterals": {
					"description": "Disallow parseInt() and Number.parseInt() in favor of binary, octal, and hexadecimal literals",
					"anyOf": [
						{ "$ref": "#/definitions/RuleFixConfiguration" },
						{ "type": "null" }
					]
				},
				"useSelfClosingElements": {
					"description": "Prevent extra closing tags for components without children",
					"anyOf": [
						{ "$ref": "#/definitions/UseSelfClosingElementsConfiguration" },
						{ "type": "null" }
					]
				},
				"useShorthandArrayType": {
					"description": "When expressing array types, this rule promotes the usage of T\\[] shorthand instead of Array\\<T>.",
					"anyOf": [
						{ "$ref": "#/definitions/RuleFixConfiguration" },
						{ "type": "null" }
					]
				},
				"useShorthandAssign": {
					"description": "Require assignment operator shorthand where possible.",
					"anyOf": [
						{ "$ref": "#/definitions/RuleFixConfiguration" },
						{ "type": "null" }
					]
				},
				"useShorthandFunctionType": {
					"description": "Enforce using function types instead of object type with call signatures.",
					"anyOf": [
						{ "$ref": "#/definitions/RuleFixConfiguration" },
						{ "type": "null" }
					]
				},
				"useSingleCaseStatement": {
					"description": "Enforces switch clauses have a single statement, emits a quick fix wrapping the statements in a block.",
					"anyOf": [
						{ "$ref": "#/definitions/RuleFixConfiguration" },
						{ "type": "null" }
					]
				},
				"useSingleVarDeclarator": {
					"description": "Disallow multiple variable declarations in the same variable statement",
					"anyOf": [
						{ "$ref": "#/definitions/RuleFixConfiguration" },
						{ "type": "null" }
					]
				},
				"useTemplate": {
					"description": "Prefer template literals over string concatenation.",
					"anyOf": [
						{ "$ref": "#/definitions/RuleFixConfiguration" },
						{ "type": "null" }
					]
				},
				"useThrowNewError": {
					"description": "Require new when throwing an error.",
					"anyOf": [
						{ "$ref": "#/definitions/RuleFixConfiguration" },
						{ "type": "null" }
					]
				},
				"useThrowOnlyError": {
					"description": "Disallow throwing non-Error values.",
					"anyOf": [
						{ "$ref": "#/definitions/RuleConfiguration" },
						{ "type": "null" }
					]
				},
				"useWhile": {
					"description": "Enforce the use of while loops instead of for loops when the initializer and update expressions are not needed.",
					"anyOf": [
						{ "$ref": "#/definitions/RuleFixConfiguration" },
						{ "type": "null" }
					]
				}
			},
			"additionalProperties": false
		},
		"SuggestedExtensionMapping": {
			"type": "object",
			"properties": {
				"component": {
					"description": "Extension that should be used for component file imports",
					"default": "",
					"type": "string"
				},
				"module": {
					"description": "Extension that should be used for module imports",
					"default": "",
					"type": "string"
				}
			},
			"additionalProperties": false
		},
		"Suspicious": {
			"description": "A list of rules that belong to this group",
			"type": "object",
			"properties": {
				"noApproximativeNumericConstant": {
					"description": "Use standard constants instead of approximated literals.",
					"anyOf": [
						{ "$ref": "#/definitions/RuleFixConfiguration" },
						{ "type": "null" }
					]
				},
				"noArrayIndexKey": {
					"description": "Discourage the usage of Array index in keys.",
					"anyOf": [
						{ "$ref": "#/definitions/RuleConfiguration" },
						{ "type": "null" }
					]
				},
				"noAssignInExpressions": {
					"description": "Disallow assignments in expressions.",
					"anyOf": [
						{ "$ref": "#/definitions/RuleConfiguration" },
						{ "type": "null" }
					]
				},
				"noAsyncPromiseExecutor": {
					"description": "Disallows using an async function as a Promise executor.",
					"anyOf": [
						{ "$ref": "#/definitions/RuleConfiguration" },
						{ "type": "null" }
					]
				},
				"noCatchAssign": {
					"description": "Disallow reassigning exceptions in catch clauses.",
					"anyOf": [
						{ "$ref": "#/definitions/RuleConfiguration" },
						{ "type": "null" }
					]
				},
				"noClassAssign": {
					"description": "Disallow reassigning class members.",
					"anyOf": [
						{ "$ref": "#/definitions/RuleConfiguration" },
						{ "type": "null" }
					]
				},
				"noCommentText": {
					"description": "Prevent comments from being inserted as text nodes",
					"anyOf": [
						{ "$ref": "#/definitions/RuleFixConfiguration" },
						{ "type": "null" }
					]
				},
				"noCompareNegZero": {
					"description": "Disallow comparing against -0",
					"anyOf": [
						{ "$ref": "#/definitions/RuleFixConfiguration" },
						{ "type": "null" }
					]
				},
				"noConfusingLabels": {
					"description": "Disallow labeled statements that are not loops.",
					"anyOf": [
						{ "$ref": "#/definitions/RuleConfiguration" },
						{ "type": "null" }
					]
				},
				"noConfusingVoidType": {
					"description": "Disallow void type outside of generic or return types.",
					"anyOf": [
						{ "$ref": "#/definitions/RuleFixConfiguration" },
						{ "type": "null" }
					]
				},
				"noConsole": {
					"description": "Disallow the use of console.",
					"anyOf": [
						{ "$ref": "#/definitions/NoConsoleConfiguration" },
						{ "type": "null" }
					]
				},
				"noConsoleLog": {
					"description": "Disallow the use of console.log",
					"anyOf": [
						{ "$ref": "#/definitions/RuleFixConfiguration" },
						{ "type": "null" }
					]
				},
				"noConstEnum": {
					"description": "Disallow TypeScript const enum",
					"anyOf": [
						{ "$ref": "#/definitions/RuleFixConfiguration" },
						{ "type": "null" }
					]
				},
				"noControlCharactersInRegex": {
					"description": "Prevents from having control characters and some escape sequences that match control characters in regular expressions.",
					"anyOf": [
						{ "$ref": "#/definitions/RuleConfiguration" },
						{ "type": "null" }
					]
				},
				"noDebugger": {
					"description": "Disallow the use of debugger",
					"anyOf": [
						{ "$ref": "#/definitions/RuleFixConfiguration" },
						{ "type": "null" }
					]
				},
				"noDoubleEquals": {
					"description": "Require the use of === and !==.",
					"anyOf": [
						{ "$ref": "#/definitions/NoDoubleEqualsConfiguration" },
						{ "type": "null" }
					]
				},
				"noDuplicateAtImportRules": {
					"description": "Disallow duplicate @import rules.",
					"anyOf": [
						{ "$ref": "#/definitions/RuleConfiguration" },
						{ "type": "null" }
					]
				},
				"noDuplicateCase": {
					"description": "Disallow duplicate case labels.",
					"anyOf": [
						{ "$ref": "#/definitions/RuleConfiguration" },
						{ "type": "null" }
					]
				},
				"noDuplicateClassMembers": {
					"description": "Disallow duplicate class members.",
					"anyOf": [
						{ "$ref": "#/definitions/RuleConfiguration" },
						{ "type": "null" }
					]
				},
				"noDuplicateFontNames": {
					"description": "Disallow duplicate names within font families.",
					"anyOf": [
						{ "$ref": "#/definitions/RuleConfiguration" },
						{ "type": "null" }
					]
				},
				"noDuplicateJsxProps": {
					"description": "Prevents JSX properties to be assigned multiple times.",
					"anyOf": [
						{ "$ref": "#/definitions/RuleConfiguration" },
						{ "type": "null" }
					]
				},
				"noDuplicateObjectKeys": {
					"description": "Disallow two keys with the same name inside objects.",
					"anyOf": [
						{ "$ref": "#/definitions/RuleConfiguration" },
						{ "type": "null" }
					]
				},
				"noDuplicateParameters": {
					"description": "Disallow duplicate function parameter name.",
					"anyOf": [
						{ "$ref": "#/definitions/RuleConfiguration" },
						{ "type": "null" }
					]
				},
				"noDuplicateSelectorsKeyframeBlock": {
					"description": "Disallow duplicate selectors within keyframe blocks.",
					"anyOf": [
						{ "$ref": "#/definitions/RuleConfiguration" },
						{ "type": "null" }
					]
				},
				"noDuplicateTestHooks": {
					"description": "A describe block should not contain duplicate hooks.",
					"anyOf": [
						{ "$ref": "#/definitions/RuleConfiguration" },
						{ "type": "null" }
					]
				},
				"noEmptyBlock": {
					"description": "Disallow CSS empty blocks.",
					"anyOf": [
						{ "$ref": "#/definitions/RuleConfiguration" },
						{ "type": "null" }
					]
				},
				"noEmptyBlockStatements": {
					"description": "Disallow empty block statements and static blocks.",
					"anyOf": [
						{ "$ref": "#/definitions/RuleConfiguration" },
						{ "type": "null" }
					]
				},
				"noEmptyInterface": {
					"description": "Disallow the declaration of empty interfaces.",
					"anyOf": [
						{ "$ref": "#/definitions/RuleFixConfiguration" },
						{ "type": "null" }
					]
				},
				"noEvolvingTypes": {
					"description": "Disallow variables from evolving into any type through reassignments.",
					"anyOf": [
						{ "$ref": "#/definitions/RuleConfiguration" },
						{ "type": "null" }
					]
				},
				"noExplicitAny": {
					"description": "Disallow the any type usage.",
					"anyOf": [
						{ "$ref": "#/definitions/RuleConfiguration" },
						{ "type": "null" }
					]
				},
				"noExportsInTest": {
					"description": "Disallow using export or module.exports in files containing tests",
					"anyOf": [
						{ "$ref": "#/definitions/RuleConfiguration" },
						{ "type": "null" }
					]
				},
				"noExtraNonNullAssertion": {
					"description": "Prevents the wrong usage of the non-null assertion operator (!) in TypeScript files.",
					"anyOf": [
						{ "$ref": "#/definitions/RuleFixConfiguration" },
						{ "type": "null" }
					]
				},
				"noFallthroughSwitchClause": {
					"description": "Disallow fallthrough of switch clauses.",
					"anyOf": [
						{ "$ref": "#/definitions/RuleConfiguration" },
						{ "type": "null" }
					]
				},
				"noFocusedTests": {
					"description": "Disallow focused tests.",
					"anyOf": [
						{ "$ref": "#/definitions/RuleFixConfiguration" },
						{ "type": "null" }
					]
				},
				"noFunctionAssign": {
					"description": "Disallow reassigning function declarations.",
					"anyOf": [
						{ "$ref": "#/definitions/RuleConfiguration" },
						{ "type": "null" }
					]
				},
				"noGlobalAssign": {
					"description": "Disallow assignments to native objects and read-only global variables.",
					"anyOf": [
						{ "$ref": "#/definitions/RuleConfiguration" },
						{ "type": "null" }
					]
				},
				"noGlobalIsFinite": {
					"description": "Use Number.isFinite instead of global isFinite.",
					"anyOf": [
						{ "$ref": "#/definitions/RuleFixConfiguration" },
						{ "type": "null" }
					]
				},
				"noGlobalIsNan": {
					"description": "Use Number.isNaN instead of global isNaN.",
					"anyOf": [
						{ "$ref": "#/definitions/RuleFixConfiguration" },
						{ "type": "null" }
					]
				},
				"noImplicitAnyLet": {
					"description": "Disallow use of implicit any type on variable declarations.",
					"anyOf": [
						{ "$ref": "#/definitions/RuleConfiguration" },
						{ "type": "null" }
					]
				},
				"noImportAssign": {
					"description": "Disallow assigning to imported bindings",
					"anyOf": [
						{ "$ref": "#/definitions/RuleConfiguration" },
						{ "type": "null" }
					]
				},
				"noImportantInKeyframe": {
					"description": "Disallow invalid !important within keyframe declarations",
					"anyOf": [
						{ "$ref": "#/definitions/RuleConfiguration" },
						{ "type": "null" }
					]
				},
				"noLabelVar": {
					"description": "Disallow labels that share a name with a variable",
					"anyOf": [
						{ "$ref": "#/definitions/RuleConfiguration" },
						{ "type": "null" }
					]
				},
				"noMisleadingCharacterClass": {
					"description": "Disallow characters made with multiple code points in character class syntax.",
					"anyOf": [
						{ "$ref": "#/definitions/RuleFixConfiguration" },
						{ "type": "null" }
					]
				},
				"noMisleadingInstantiator": {
					"description": "Enforce proper usage of new and constructor.",
					"anyOf": [
						{ "$ref": "#/definitions/RuleConfiguration" },
						{ "type": "null" }
					]
				},
				"noMisplacedAssertion": {
					"description": "Checks that the assertion function, for example expect, is placed inside an it() function call.",
					"anyOf": [
						{ "$ref": "#/definitions/RuleConfiguration" },
						{ "type": "null" }
					]
				},
				"noMisrefactoredShorthandAssign": {
					"description": "Disallow shorthand assign when variable appears on both sides.",
					"anyOf": [
						{ "$ref": "#/definitions/RuleFixConfiguration" },
						{ "type": "null" }
					]
				},
				"noPrototypeBuiltins": {
					"description": "Disallow direct use of Object.prototype builtins.",
					"anyOf": [
						{ "$ref": "#/definitions/RuleFixConfiguration" },
						{ "type": "null" }
					]
				},
				"noReactSpecificProps": {
					"description": "Prevents React-specific JSX properties from being used.",
					"anyOf": [
						{ "$ref": "#/definitions/RuleFixConfiguration" },
						{ "type": "null" }
					]
				},
				"noRedeclare": {
					"description": "Disallow variable, function, class, and type redeclarations in the same scope.",
					"anyOf": [
						{ "$ref": "#/definitions/RuleConfiguration" },
						{ "type": "null" }
					]
				},
				"noRedundantUseStrict": {
					"description": "Prevents from having redundant \"use strict\".",
					"anyOf": [
						{ "$ref": "#/definitions/RuleFixConfiguration" },
						{ "type": "null" }
					]
				},
				"noSelfCompare": {
					"description": "Disallow comparisons where both sides are exactly the same.",
					"anyOf": [
						{ "$ref": "#/definitions/RuleConfiguration" },
						{ "type": "null" }
					]
				},
				"noShadowRestrictedNames": {
					"description": "Disallow identifiers from shadowing restricted names.",
					"anyOf": [
						{ "$ref": "#/definitions/RuleConfiguration" },
						{ "type": "null" }
					]
				},
				"noShorthandPropertyOverrides": {
					"description": "Disallow shorthand properties that override related longhand properties.",
					"anyOf": [
						{ "$ref": "#/definitions/RuleConfiguration" },
						{ "type": "null" }
					]
				},
				"noSkippedTests": {
					"description": "Disallow disabled tests.",
					"anyOf": [
						{ "$ref": "#/definitions/RuleFixConfiguration" },
						{ "type": "null" }
					]
				},
				"noSparseArray": {
					"description": "Disallow sparse arrays",
					"anyOf": [
						{ "$ref": "#/definitions/RuleFixConfiguration" },
						{ "type": "null" }
					]
				},
				"noSuspiciousSemicolonInJsx": {
					"description": "It detects possible \"wrong\" semicolons inside JSX elements.",
					"anyOf": [
						{ "$ref": "#/definitions/RuleConfiguration" },
						{ "type": "null" }
					]
				},
				"noThenProperty": {
					"description": "Disallow then property.",
					"anyOf": [
						{ "$ref": "#/definitions/RuleConfiguration" },
						{ "type": "null" }
					]
				},
				"noUnsafeDeclarationMerging": {
					"description": "Disallow unsafe declaration merging between interfaces and classes.",
					"anyOf": [
						{ "$ref": "#/definitions/RuleConfiguration" },
						{ "type": "null" }
					]
				},
				"noUnsafeNegation": {
					"description": "Disallow using unsafe negation.",
					"anyOf": [
						{ "$ref": "#/definitions/RuleFixConfiguration" },
						{ "type": "null" }
					]
				},
				"recommended": {
					"description": "It enables the recommended rules for this group",
					"type": ["boolean", "null"]
				},
				"useAwait": {
					"description": "Ensure async functions utilize await.",
					"anyOf": [
						{ "$ref": "#/definitions/RuleConfiguration" },
						{ "type": "null" }
					]
				},
				"useDefaultSwitchClauseLast": {
					"description": "Enforce default clauses in switch statements to be last",
					"anyOf": [
						{ "$ref": "#/definitions/RuleConfiguration" },
						{ "type": "null" }
					]
				},
				"useErrorMessage": {
					"description": "Enforce passing a message value when creating a built-in error.",
					"anyOf": [
						{ "$ref": "#/definitions/RuleConfiguration" },
						{ "type": "null" }
					]
				},
				"useGetterReturn": {
					"description": "Enforce get methods to always return a value.",
					"anyOf": [
						{ "$ref": "#/definitions/RuleConfiguration" },
						{ "type": "null" }
					]
				},
				"useIsArray": {
					"description": "Use Array.isArray() instead of instanceof Array.",
					"anyOf": [
						{ "$ref": "#/definitions/RuleFixConfiguration" },
						{ "type": "null" }
					]
				},
				"useNamespaceKeyword": {
					"description": "Require using the namespace keyword over the module keyword to declare TypeScript namespaces.",
					"anyOf": [
						{ "$ref": "#/definitions/RuleFixConfiguration" },
						{ "type": "null" }
					]
				},
				"useNumberToFixedDigitsArgument": {
					"description": "Enforce using the digits argument with Number#toFixed().",
					"anyOf": [
						{ "$ref": "#/definitions/RuleFixConfiguration" },
						{ "type": "null" }
					]
				},
				"useValidTypeof": {
					"description": "This rule checks that the result of a `typeof' expression is compared to a valid value.",
					"anyOf": [
						{ "$ref": "#/definitions/RuleFixConfiguration" },
						{ "type": "null" }
					]
				}
			},
			"additionalProperties": false
		},
		"TrailingCommas": {
			"description": "Print trailing commas wherever possible in multi-line comma-separated syntactic structures.",
			"oneOf": [
				{
					"description": "Trailing commas wherever possible (including function parameters and calls).",
					"type": "string",
					"enum": ["all"]
				},
				{
					"description": "Trailing commas where valid in ES5 (objects, arrays, etc.). No trailing commas in type parameters in TypeScript.",
					"type": "string",
					"enum": ["es5"]
				},
				{
					"description": "No trailing commas.",
					"type": "string",
					"enum": ["none"]
				}
			]
		},
		"TrailingCommas2": {
			"oneOf": [
				{
					"description": "The formatter will remove the trailing commas",
					"type": "string",
					"enum": ["none"]
				},
				{
					"description": "The trailing commas are allowed and advised",
					"type": "string",
					"enum": ["all"]
				}
			]
		},
		"UndeclaredVariablesConfiguration": {
			"anyOf": [
				{ "$ref": "#/definitions/RulePlainConfiguration" },
				{ "$ref": "#/definitions/RuleWithUndeclaredVariablesOptions" }
			]
		},
		"UndeclaredVariablesOptions": {
			"type": "object",
			"properties": {
				"checkTypes": {
					"description": "Check undeclared types.",
					"default": true,
					"type": "boolean"
				}
			}
		},
		"UseComponentExportOnlyModulesConfiguration": {
			"anyOf": [
				{ "$ref": "#/definitions/RulePlainConfiguration" },
				{ "$ref": "#/definitions/RuleWithUseComponentExportOnlyModulesOptions" }
			]
		},
		"UseComponentExportOnlyModulesOptions": {
			"type": "object",
			"properties": {
				"allowConstantExport": {
					"description": "Allows the export of constants. This option is for environments that support it, such as [Vite](https://vitejs.dev/)",
					"default": false,
					"type": "boolean"
				},
				"allowExportNames": {
					"description": "A list of names that can be additionally exported from the module This option is for exports that do not hinder [React Fast Refresh](https://github.com/facebook/react/tree/main/packages/react-refresh), such as [`meta` in Remix](https://remix.run/docs/en/main/route/meta)",
					"type": "array",
					"items": { "type": "string" }
				}
			},
			"additionalProperties": false
		},
		"UseExhaustiveDependenciesConfiguration": {
			"anyOf": [
				{ "$ref": "#/definitions/RulePlainConfiguration" },
				{ "$ref": "#/definitions/RuleWithUseExhaustiveDependenciesOptions" }
			]
		},
		"UseExhaustiveDependenciesOptions": {
			"description": "Options for the rule `useExhaustiveDependencies`",
			"type": "object",
			"properties": {
				"hooks": {
					"description": "List of hooks of which the dependencies should be validated.",
					"default": [],
					"type": "array",
					"items": { "$ref": "#/definitions/Hook" }
				},
				"reportMissingDependenciesArray": {
					"description": "Whether to report an error when a hook has no dependencies array.",
					"default": false,
					"type": "boolean"
				},
				"reportUnnecessaryDependencies": {
					"description": "Whether to report an error when a dependency is listed in the dependencies array but isn't used. Defaults to true.",
					"default": true,
					"type": "boolean"
				}
			},
			"additionalProperties": false
		},
		"UseImportExtensionsConfiguration": {
			"anyOf": [
				{ "$ref": "#/definitions/RulePlainConfiguration" },
				{ "$ref": "#/definitions/RuleWithUseImportExtensionsOptions" }
			]
		},
		"UseImportExtensionsOptions": {
			"type": "object",
			"properties": {
				"suggestedExtensions": {
					"description": "A map of custom import extension mappings, where the key is the inspected file extension, and the value is a pair of `module` extension and `component` import extension",
					"default": {},
					"type": "object",
					"additionalProperties": {
						"$ref": "#/definitions/SuggestedExtensionMapping"
					}
				}
			},
			"additionalProperties": false
		},
		"UseSelfClosingElementsConfiguration": {
			"anyOf": [
				{ "$ref": "#/definitions/RulePlainConfiguration" },
				{ "$ref": "#/definitions/RuleWithUseSelfClosingElementsOptions" }
			]
		},
		"UseSelfClosingElementsOptions": {
			"description": "Options for the `useSelfClosingElements` rule.",
			"type": "object",
			"properties": {
				"ignoreHtmlElements": { "default": false, "type": "boolean" }
			},
			"additionalProperties": false
		},
		"UseValidAutocompleteConfiguration": {
			"anyOf": [
				{ "$ref": "#/definitions/RulePlainConfiguration" },
				{ "$ref": "#/definitions/RuleWithUseValidAutocompleteOptions" }
			]
		},
		"UseValidAutocompleteOptions": {
			"type": "object",
			"properties": {
				"inputComponents": {
					"description": "`input` like custom components that should be checked.",
					"default": [],
					"type": "array",
					"items": { "type": "string" }
				}
			},
			"additionalProperties": false
		},
		"UtilityClassSortingConfiguration": {
			"anyOf": [
				{ "$ref": "#/definitions/RulePlainConfiguration" },
				{ "$ref": "#/definitions/RuleWithUtilityClassSortingOptions" }
			]
		},
		"UtilityClassSortingOptions": {
			"type": "object",
			"properties": {
				"attributes": {
					"description": "Additional attributes that will be sorted.",
					"type": ["array", "null"],
					"items": { "type": "string" }
				},
				"functions": {
					"description": "Names of the functions or tagged templates that will be sorted.",
					"type": ["array", "null"],
					"items": { "type": "string" }
				}
			},
			"additionalProperties": false
		},
		"ValidAriaRoleConfiguration": {
			"anyOf": [
				{ "$ref": "#/definitions/RulePlainConfiguration" },
				{ "$ref": "#/definitions/RuleWithValidAriaRoleOptions" }
			]
		},
		"ValidAriaRoleOptions": {
			"type": "object",
			"properties": {
				"allowInvalidRoles": {
					"default": [],
					"type": "array",
					"items": { "type": "string" }
				},
				"ignoreNonDom": { "default": false, "type": "boolean" }
			},
			"additionalProperties": false
		},
		"VcsClientKind": {
			"oneOf": [
				{
					"description": "Integration with the git client as VCS",
					"type": "string",
					"enum": ["git"]
				}
			]
		},
		"VcsConfiguration": {
			"description": "Set of properties to integrate Biome with a VCS software.",
			"type": "object",
			"properties": {
				"clientKind": {
					"description": "The kind of client.",
					"anyOf": [
						{ "$ref": "#/definitions/VcsClientKind" },
						{ "type": "null" }
					]
				},
				"defaultBranch": {
					"description": "The main branch of the project",
					"type": ["string", "null"]
				},
				"enabled": {
					"description": "Whether Biome should integrate itself with the VCS client",
					"type": ["boolean", "null"]
				},
				"root": {
					"description": "The folder where Biome should check for VCS files. By default, Biome will use the same folder where `biome.json` was found.\n\nIf Biome can't find the configuration, it will attempt to use the current working directory. If no current working directory can't be found, Biome won't use the VCS integration, and a diagnostic will be emitted",
					"type": ["string", "null"]
				},
				"useIgnoreFile": {
					"description": "Whether Biome should use the VCS ignore file. When [true], Biome will ignore the files specified in the ignore file.",
					"type": ["boolean", "null"]
				}
			},
			"additionalProperties": false
		}
	}
}<|MERGE_RESOLUTION|>--- conflicted
+++ resolved
@@ -8,10 +8,10 @@
 			"description": "A field for the [JSON schema](https://json-schema.org/) specification",
 			"type": ["string", "null"]
 		},
-		"assist": {
+		"assists": {
 			"description": "Specific configuration for assists",
 			"anyOf": [
-				{ "$ref": "#/definitions/AssistConfiguration" },
+				{ "$ref": "#/definitions/AssistsConfiguration" },
 				{ "type": "null" }
 			]
 		},
@@ -24,8 +24,7 @@
 		},
 		"extends": {
 			"description": "A list of paths to other JSON files, used to extends the current configuration.",
-			"type": ["array", "null"],
-			"items": { "type": "string" }
+			"anyOf": [{ "$ref": "#/definitions/StringSet" }, { "type": "null" }]
 		},
 		"files": {
 			"description": "The configuration of the filesystem",
@@ -76,10 +75,6 @@
 		"overrides": {
 			"description": "A list of granular patterns that should be applied only to a sub set of files",
 			"anyOf": [{ "$ref": "#/definitions/Overrides" }, { "type": "null" }]
-		},
-		"plugins": {
-			"description": "List of plugins to load.",
-			"anyOf": [{ "$ref": "#/definitions/Plugins" }, { "type": "null" }]
 		},
 		"vcs": {
 			"description": "The configuration of the VCS integration",
@@ -95,6 +90,10 @@
 			"description": "A list of rules that belong to this group",
 			"type": "object",
 			"properties": {
+				"all": {
+					"description": "It enables ALL rules for this group.",
+					"type": ["boolean", "null"]
+				},
 				"noAccessKey": {
 					"description": "Enforce that the accessKey attribute is not used on any HTML element.",
 					"anyOf": [
@@ -371,26 +370,24 @@
 			"additionalProperties": false
 		},
 		"ArrowParentheses": { "type": "string", "enum": ["always", "asNeeded"] },
-		"AssistConfiguration": {
+		"AssistsConfiguration": {
 			"type": "object",
 			"properties": {
 				"actions": {
-					"description": "Whether Biome should fail in CLI if the assist were not applied to the code.",
+					"description": "Whether Biome should fail in CLI if the assists were not applied to the code.",
 					"anyOf": [{ "$ref": "#/definitions/Actions" }, { "type": "null" }]
 				},
 				"enabled": {
-					"description": "Whether Biome should enable assist via LSP.",
+					"description": "Whether Biome should enable assists via LSP.",
 					"type": ["boolean", "null"]
 				},
 				"ignore": {
 					"description": "A list of Unix shell style patterns. The formatter will ignore files/folders that will match these patterns.",
-					"type": ["array", "null"],
-					"items": { "type": "string" }
+					"anyOf": [{ "$ref": "#/definitions/StringSet" }, { "type": "null" }]
 				},
 				"include": {
 					"description": "A list of Unix shell style patterns. The formatter will include files/folders that will match these patterns.",
-					"type": ["array", "null"],
-					"items": { "type": "string" }
+					"anyOf": [{ "$ref": "#/definitions/StringSet" }, { "type": "null" }]
 				}
 			},
 			"additionalProperties": false
@@ -401,6 +398,10 @@
 			"description": "A list of rules that belong to this group",
 			"type": "object",
 			"properties": {
+				"all": {
+					"description": "It enables ALL rules for this group.",
+					"type": ["boolean", "null"]
+				},
 				"noBannedTypes": {
 					"description": "Disallow primitive type aliases and misleading types.",
 					"anyOf": [
@@ -720,6 +721,10 @@
 			"description": "A list of rules that belong to this group",
 			"type": "object",
 			"properties": {
+				"all": {
+					"description": "It enables ALL rules for this group.",
+					"type": ["boolean", "null"]
+				},
 				"noChildrenProp": {
 					"description": "Prevent passing of children as props.",
 					"anyOf": [
@@ -1098,7 +1103,7 @@
 			},
 			"additionalProperties": false
 		},
-		"CssAssist": {
+		"CssAssists": {
 			"description": "Options that changes how the CSS assists behaves",
 			"type": "object",
 			"properties": {
@@ -1113,9 +1118,9 @@
 			"description": "Options applied to CSS files",
 			"type": "object",
 			"properties": {
-				"assist": {
-					"description": "CSS assist options",
-					"anyOf": [{ "$ref": "#/definitions/CssAssist" }, { "type": "null" }]
+				"assists": {
+					"description": "CSS assists options",
+					"anyOf": [{ "$ref": "#/definitions/CssAssists" }, { "type": "null" }]
 				},
 				"formatter": {
 					"description": "CSS formatter options",
@@ -1329,8 +1334,7 @@
 			"properties": {
 				"ignore": {
 					"description": "A list of Unix shell style patterns. Biome will ignore files/folders that will match these patterns.",
-					"type": ["array", "null"],
-					"items": { "type": "string" }
+					"anyOf": [{ "$ref": "#/definitions/StringSet" }, { "type": "null" }]
 				},
 				"ignoreUnknown": {
 					"description": "Tells Biome to not emit diagnostics when handling files that doesn't know",
@@ -1338,8 +1342,7 @@
 				},
 				"include": {
 					"description": "A list of Unix shell style patterns. Biome will handle only those files/folders that will match these patterns.",
-					"type": ["array", "null"],
-					"items": { "type": "string" }
+					"anyOf": [{ "$ref": "#/definitions/StringSet" }, { "type": "null" }]
 				},
 				"maxSize": {
 					"description": "The maximum allowed size for source code files in bytes. Files above this limit will be ignored for performance reasons. Defaults to 1 MiB",
@@ -1405,13 +1408,15 @@
 				},
 				"ignore": {
 					"description": "A list of Unix shell style patterns. The formatter will ignore files/folders that will match these patterns.",
-					"type": ["array", "null"],
-					"items": { "type": "string" }
+					"anyOf": [{ "$ref": "#/definitions/StringSet" }, { "type": "null" }]
 				},
 				"include": {
 					"description": "A list of Unix shell style patterns. The formatter will include files/folders that will match these patterns.",
-					"type": ["array", "null"],
-					"items": { "type": "string" }
+					"anyOf": [{ "$ref": "#/definitions/StringSet" }, { "type": "null" }]
+				},
+				"indentSize": {
+					"description": "The size of the indentation, 2 by default (deprecated, use `indent-width`)",
+					"anyOf": [{ "$ref": "#/definitions/IndentWidth" }, { "type": "null" }]
 				},
 				"indentStyle": {
 					"description": "The indent style.",
@@ -1582,9 +1587,7 @@
 				},
 				"globals": {
 					"description": "A list of global bindings that should be ignored by the analyzers\n\nIf defined here, they should not emit diagnostics.",
-					"type": ["array", "null"],
-					"items": { "type": "string" },
-					"uniqueItems": true
+					"anyOf": [{ "$ref": "#/definitions/StringSet" }, { "type": "null" }]
 				},
 				"jsxRuntime": {
 					"description": "Indicates the type of runtime or transformation used for interpreting JSX.",
@@ -1646,6 +1649,10 @@
 					"description": "Control the formatter for JavaScript (and its super languages) files.",
 					"type": ["boolean", "null"]
 				},
+				"indentSize": {
+					"description": "The size of the indentation applied to JavaScript (and its super languages) files. Default to 2.",
+					"anyOf": [{ "$ref": "#/definitions/IndentWidth" }, { "type": "null" }]
+				},
 				"indentStyle": {
 					"description": "The indent style applied to JavaScript (and its super languages) files.",
 					"anyOf": [{ "$ref": "#/definitions/IndentStyle" }, { "type": "null" }]
@@ -1681,6 +1688,13 @@
 					"description": "Whether the formatter prints semicolons for all statements or only in for statements where it is necessary because of ASI.",
 					"anyOf": [{ "$ref": "#/definitions/Semicolons" }, { "type": "null" }]
 				},
+				"trailingComma": {
+					"description": "Print trailing commas wherever possible in multi-line comma-separated syntactic structures. Defaults to \"all\".",
+					"anyOf": [
+						{ "$ref": "#/definitions/TrailingCommas" },
+						{ "type": "null" }
+					]
+				},
 				"trailingCommas": {
 					"description": "Print trailing commas wherever possible in multi-line comma-separated syntactic structures. Defaults to \"all\".",
 					"anyOf": [
@@ -1714,10 +1728,6 @@
 					"description": "Enables parsing of Grit metavariables. Defaults to `false`.",
 					"type": ["boolean", "null"]
 				},
-				"jsxEverywhere": {
-					"description": "When enabled, files like `.js`/`.ts` can contain JSX syntax. Defaults to `true`.",
-					"type": ["boolean", "null"]
-				},
 				"unsafeParameterDecoratorsEnabled": {
 					"description": "It enables the experimental and unsafe parsing of parameter decorators\n\nThese decorators belong to an old proposal, and they are subject to change.",
 					"type": ["boolean", "null"]
@@ -1725,7 +1735,7 @@
 			},
 			"additionalProperties": false
 		},
-		"JsonAssist": {
+		"JsonAssists": {
 			"description": "Linter options specific to the JSON linter",
 			"type": "object",
 			"properties": {
@@ -1742,7 +1752,7 @@
 			"properties": {
 				"assists": {
 					"description": "Assists options",
-					"anyOf": [{ "$ref": "#/definitions/JsonAssist" }, { "type": "null" }]
+					"anyOf": [{ "$ref": "#/definitions/JsonAssists" }, { "type": "null" }]
 				},
 				"formatter": {
 					"description": "Formatting options",
@@ -1768,6 +1778,10 @@
 				"enabled": {
 					"description": "Control the formatter for JSON (and its super languages) files.",
 					"type": ["boolean", "null"]
+				},
+				"indentSize": {
+					"description": "The size of the indentation applied to JSON (and its super languages) files. Default to 2.",
+					"anyOf": [{ "$ref": "#/definitions/IndentWidth" }, { "type": "null" }]
 				},
 				"indentStyle": {
 					"description": "The indent style applied to JSON (and its super languages) files.",
@@ -1967,24 +1981,17 @@
 		"LinterConfiguration": {
 			"type": "object",
 			"properties": {
-				"domains": {
-					"description": "An object where the keys are the names of the domains, and the values are boolean. `true` to turn-on the rules that belong to that domain, `false` to turn them off",
-					"type": ["object", "null"],
-					"additionalProperties": { "$ref": "#/definitions/RuleDomainValue" }
-				},
 				"enabled": {
 					"description": "if `false`, it disables the feature and the linter won't be executed. `true` by default",
 					"type": ["boolean", "null"]
 				},
 				"ignore": {
 					"description": "A list of Unix shell style patterns. The formatter will ignore files/folders that will match these patterns.",
-					"type": ["array", "null"],
-					"items": { "type": "string" }
+					"anyOf": [{ "$ref": "#/definitions/StringSet" }, { "type": "null" }]
 				},
 				"include": {
 					"description": "A list of Unix shell style patterns. The formatter will include files/folders that will match these patterns.",
-					"type": ["array", "null"],
-					"items": { "type": "string" }
+					"anyOf": [{ "$ref": "#/definitions/StringSet" }, { "type": "null" }]
 				},
 				"rules": {
 					"description": "List of rules",
@@ -2179,6 +2186,10 @@
 			"description": "A list of rules that belong to this group",
 			"type": "object",
 			"properties": {
+				"all": {
+					"description": "It enables ALL rules for this group.",
+					"type": ["boolean", "null"]
+				},
 				"noCommonJs": {
 					"description": "Disallow use of CommonJs module system in favor of ESM style imports.",
 					"anyOf": [
@@ -2312,13 +2323,6 @@
 						{ "type": "null" }
 					]
 				},
-				"noPackagePrivateImports": {
-					"description": "Restricts imports of \"package private\" exports.",
-					"anyOf": [
-						{ "$ref": "#/definitions/RuleConfiguration" },
-						{ "type": "null" }
-					]
-				},
 				"noProcessEnv": {
 					"description": "Disallow the use of process.env.",
 					"anyOf": [
@@ -2375,17 +2379,10 @@
 						{ "type": "null" }
 					]
 				},
-<<<<<<< HEAD
-				"noTsIgnore": {
-					"description": "Prevents the use of the TypeScript directive @ts-ignore.",
-					"anyOf": [
-						{ "$ref": "#/definitions/RuleFixConfiguration" },
-=======
 				"noUnknownAtRule": {
 					"description": "Disallow unknown at-rules.",
 					"anyOf": [
 						{ "$ref": "#/definitions/RuleConfiguration" },
->>>>>>> bca4d30d
 						{ "type": "null" }
 					]
 				},
@@ -2405,13 +2402,6 @@
 				},
 				"noUnknownTypeSelector": {
 					"description": "Disallow unknown type selectors.",
-					"anyOf": [
-						{ "$ref": "#/definitions/RuleConfiguration" },
-						{ "type": "null" }
-					]
-				},
-				"noUnwantedPolyfillio": {
-					"description": "Prevent duplicate polyfills from Polyfill.io.",
 					"anyOf": [
 						{ "$ref": "#/definitions/RuleConfiguration" },
 						{ "type": "null" }
@@ -2539,6 +2529,13 @@
 				},
 				"useGuardForIn": {
 					"description": "Require for-in loops to include an if statement.",
+					"anyOf": [
+						{ "$ref": "#/definitions/RuleConfiguration" },
+						{ "type": "null" }
+					]
+				},
+				"useImportRestrictions": {
+					"description": "Disallows package private imports.",
 					"anyOf": [
 						{ "$ref": "#/definitions/RuleConfiguration" },
 						{ "type": "null" }
@@ -2610,13 +2607,11 @@
 				},
 				"ignore": {
 					"description": "A list of Unix shell style patterns. The formatter will ignore files/folders that will match these patterns.",
-					"type": ["array", "null"],
-					"items": { "type": "string" }
+					"anyOf": [{ "$ref": "#/definitions/StringSet" }, { "type": "null" }]
 				},
 				"include": {
 					"description": "A list of Unix shell style patterns. The formatter will include files/folders that will match these patterns.",
-					"type": ["array", "null"],
-					"items": { "type": "string" }
+					"anyOf": [{ "$ref": "#/definitions/StringSet" }, { "type": "null" }]
 				}
 			},
 			"additionalProperties": false
@@ -2643,6 +2638,10 @@
 					"description": "Stores whether formatting should be allowed to proceed if a given file has syntax errors",
 					"type": ["boolean", "null"]
 				},
+				"indentSize": {
+					"description": "The size of the indentation, 2 by default (deprecated, use `indent-width`)",
+					"anyOf": [{ "$ref": "#/definitions/IndentWidth" }, { "type": "null" }]
+				},
 				"indentStyle": {
 					"description": "The indent style.",
 					"anyOf": [{ "$ref": "#/definitions/IndentStyle" }, { "type": "null" }]
@@ -2665,11 +2664,6 @@
 		"OverrideLinterConfiguration": {
 			"type": "object",
 			"properties": {
-				"domains": {
-					"description": "List of rules",
-					"type": ["object", "null"],
-					"additionalProperties": { "$ref": "#/definitions/RuleDomainValue" }
-				},
 				"enabled": {
 					"description": "if `false`, it disables the feature and the linter won't be executed. `true` by default",
 					"type": ["boolean", "null"]
@@ -2717,13 +2711,11 @@
 				},
 				"ignore": {
 					"description": "A list of Unix shell style patterns. The formatter will ignore files/folders that will match these patterns.",
-					"type": ["array", "null"],
-					"items": { "type": "string" }
+					"anyOf": [{ "$ref": "#/definitions/StringSet" }, { "type": "null" }]
 				},
 				"include": {
 					"description": "A list of Unix shell style patterns. The formatter will include files/folders that will match these patterns.",
-					"type": ["array", "null"],
-					"items": { "type": "string" }
+					"anyOf": [{ "$ref": "#/definitions/StringSet" }, { "type": "null" }]
 				},
 				"javascript": {
 					"description": "Specific configuration for the JavaScript language",
@@ -2764,6 +2756,10 @@
 			"description": "A list of rules that belong to this group",
 			"type": "object",
 			"properties": {
+				"all": {
+					"description": "It enables ALL rules for this group.",
+					"type": ["boolean", "null"]
+				},
 				"noAccumulatingSpread": {
 					"description": "Disallow the use of spread (...) syntax on accumulators.",
 					"anyOf": [
@@ -2805,11 +2801,6 @@
 				}
 			},
 			"additionalProperties": false
-		},
-		"PluginConfiguration": { "anyOf": [{ "type": "string" }] },
-		"Plugins": {
-			"type": "array",
-			"items": { "$ref": "#/definitions/PluginConfiguration" }
 		},
 		"PredefinedImportGroup": {
 			"type": "string",
@@ -2872,7 +2863,7 @@
 				{ "$ref": "#/definitions/RuleAssistWithOptions_for_Options" }
 			]
 		},
-		"RuleAssistPlainConfiguration": { "type": "string", "enum": ["off", "on"] },
+		"RuleAssistPlainConfiguration": { "type": "string", "enum": ["on", "off"] },
 		"RuleAssistWithOptions_for_Null": {
 			"type": "object",
 			"required": ["level", "options"],
@@ -2906,25 +2897,6 @@
 				{ "$ref": "#/definitions/RuleWithNoOptions" }
 			]
 		},
-		"RuleDomainValue": {
-			"oneOf": [
-				{
-					"description": "Enables all the rules that belong to this domain",
-					"type": "string",
-					"enum": ["all"]
-				},
-				{
-					"description": "Disables all the rules that belong to this domain",
-					"type": "string",
-					"enum": ["none"]
-				},
-				{
-					"description": "It enables only the recommended rules for this domain",
-					"type": "string",
-					"enum": ["recommended"]
-				}
-			]
-		},
 		"RuleFixConfiguration": {
 			"anyOf": [
 				{ "$ref": "#/definitions/RulePlainConfiguration" },
@@ -2932,29 +2904,8 @@
 			]
 		},
 		"RulePlainConfiguration": {
-			"oneOf": [
-				{ "type": "string", "enum": ["off"] },
-				{
-					"description": "Enables the rule using the default severity of the rule",
-					"type": "string",
-					"enum": ["on"]
-				},
-				{
-					"description": "Enables the rule, and it will emit a diagnostic with information severity",
-					"type": "string",
-					"enum": ["info"]
-				},
-				{
-					"description": "Enables the rule, and it will emit a diagnostic with warning severity",
-					"type": "string",
-					"enum": ["warn"]
-				},
-				{
-					"description": "Enables the rule, and it will emit a diagnostic with error severity",
-					"type": "string",
-					"enum": ["error"]
-				}
-			]
+			"type": "string",
+			"enum": ["warn", "error", "info", "off"]
 		},
 		"RuleWithAllowDomainOptions": {
 			"type": "object",
@@ -3394,6 +3345,10 @@
 				"a11y": {
 					"anyOf": [{ "$ref": "#/definitions/A11y" }, { "type": "null" }]
 				},
+				"all": {
+					"description": "It enables ALL rules. The rules that belong to `nursery` won't be enabled.",
+					"type": ["boolean", "null"]
+				},
 				"complexity": {
 					"anyOf": [{ "$ref": "#/definitions/Complexity" }, { "type": "null" }]
 				},
@@ -3427,6 +3382,10 @@
 			"description": "A list of rules that belong to this group",
 			"type": "object",
 			"properties": {
+				"all": {
+					"description": "It enables ALL rules for this group.",
+					"type": ["boolean", "null"]
+				},
 				"noDangerouslySetInnerHtml": {
 					"description": "Prevent the usage of dangerous JSX props",
 					"anyOf": [
@@ -3521,10 +3480,19 @@
 				}
 			]
 		},
+		"StringSet": {
+			"type": "array",
+			"items": { "type": "string" },
+			"uniqueItems": true
+		},
 		"Style": {
 			"description": "A list of rules that belong to this group",
 			"type": "object",
 			"properties": {
+				"all": {
+					"description": "It enables ALL rules for this group.",
+					"type": ["boolean", "null"]
+				},
 				"noArguments": {
 					"description": "Disallow the use of arguments.",
 					"anyOf": [
@@ -3902,6 +3870,10 @@
 			"description": "A list of rules that belong to this group",
 			"type": "object",
 			"properties": {
+				"all": {
+					"description": "It enables ALL rules for this group.",
+					"type": ["boolean", "null"]
+				},
 				"noApproximativeNumericConstant": {
 					"description": "Use standard constants instead of approximated literals.",
 					"anyOf": [
